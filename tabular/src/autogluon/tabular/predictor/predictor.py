--- conflicted
+++ resolved
@@ -941,13 +941,8 @@
                 to any amount of labeled data.
             verbosity : int
                 If specified, overrides the existing `predictor.verbosity` value.
-<<<<<<< HEAD
-            raise_on_no_models_fitted: bool
-                If True, will raise an exception if no models were successfully fit during `fit()`.
-=======
             raise_on_no_models_fitted: bool, default = False
                 If True, will raise a RuntimeError if no models were successfully fit during `fit()`.
->>>>>>> b00b7e62
             calibrate: bool or str, default = 'auto'
                 Note: It is recommended to use ['auto', False] as the values and avoid True.
                 If 'auto' will automatically set to True if the problem_type and eval_metric are suitable for calibration.
@@ -1523,29 +1518,17 @@
         calibrate_decision_threshold=False,
         infer_limit=None,
         refit_full_kwargs: dict = None,
-<<<<<<< HEAD
-        raise_on_no_models_fitted: bool = False
-=======
         raise_on_no_models_fitted: bool = False,
->>>>>>> b00b7e62
     ):
         if refit_full_kwargs is None:
             refit_full_kwargs = {}
         if not self.model_names():
-<<<<<<< HEAD
-
-            if raise_on_no_models_fitted:
-                raise RuntimeError("No models were trained successfully during fit()."
-                                   " Inspect the log output or increase verbosity to determine why no models were fit."
-                                   " Alternatively, set `raise_on_no_models_fitted` to False during the fit call.")
-=======
             if raise_on_no_models_fitted:
                 raise RuntimeError(
                     "No models were trained successfully during fit()."
                     " Inspect the log output or increase verbosity to determine why no models were fit."
                     " Alternatively, set `raise_on_no_models_fitted` to False during the fit call."
                 )
->>>>>>> b00b7e62
 
             logger.log(30, "Warning: No models found, skipping post_fit logic...")
             return
@@ -4686,10 +4669,7 @@
             # other
             verbosity=self.verbosity,
             feature_prune_kwargs=None,
-<<<<<<< HEAD
             force_full_repeated_cross_validation=False,
-=======
->>>>>>> b00b7e62
             raise_on_no_models_fitted=False,
             # private
             _save_bag_folds=None,
