{
 "cells": [
  {
   "attachments": {},
   "cell_type": "markdown",
   "metadata": {},
   "source": [
    "# AutoGluon Tabular - Quick Start\n",
    "\n",
    "[![Open In Colab](https://colab.research.google.com/assets/colab-badge.svg)](https://colab.research.google.com/github/autogluon/autogluon/blob/master/docs/tutorials/tabular/tabular-quick-start.ipynb)\n",
    "[![Open In SageMaker Studio Lab](https://studiolab.sagemaker.aws/studiolab.svg)](https://studiolab.sagemaker.aws/import/github/autogluon/autogluon/blob/master/docs/tutorials/tabular/tabular-quick-start.ipynb)\n",
    "\n",
    "In this tutorial, we will see how to use AutoGluon's `TabularPredictor` to predict the values of a target column based on the other columns in a tabular dataset.\n",
    "\n",
    "Begin by making sure AutoGluon is installed, and then import AutoGluon's `TabularDataset` and `TabularPredictor`. We will use the former to load data and the latter to train models and make predictions. "
   ],
<<<<<<< HEAD
   "id": "2ce70f94d6131bd8"
=======
   "id": "998885f294556807"
>>>>>>> 93cbabe4
  },
  {
   "cell_type": "code",
   "execution_count": null,
   "metadata": {
    "tags": [
     "hide-output"
    ]
   },
   "outputs": [],
   "source": [
    "!python -m pip install --upgrade pip\n",
    "!python -m pip install autogluon"
   ],
<<<<<<< HEAD
   "id": "297f7317a1131de7"
=======
   "id": "f4d1edc3d2f610f6"
>>>>>>> 93cbabe4
  },
  {
   "cell_type": "code",
   "execution_count": 4,
   "metadata": {},
   "outputs": [],
   "source": [
    "from autogluon.tabular import TabularDataset, TabularPredictor"
   ],
<<<<<<< HEAD
   "id": "2746f0c21788dda0"
=======
   "id": "ff904c9d1af0ac39"
>>>>>>> 93cbabe4
  },
  {
   "cell_type": "markdown",
   "metadata": {},
   "source": [
    "## Example Data"
   ],
<<<<<<< HEAD
   "id": "279e9108fc80f3f4"
=======
   "id": "e42b07bc64929c80"
>>>>>>> 93cbabe4
  },
  {
   "cell_type": "markdown",
   "metadata": {},
   "source": [
    "For this tutorial we will use a dataset from the cover story of [Nature issue 7887](https://www.nature.com/nature/volumes/600/issues/7887): [AI-guided intuition for math theorems](https://www.nature.com/articles/s41586-021-04086-x.pdf). The goal is to predict a knot's signature based on its properties. We sampled 10K training and 5K test examples from the [original data](https://github.com/deepmind/mathematics_conjectures/blob/main/knot_theory.ipynb). The sampled dataset make this tutorial run quickly, but AutoGluon can handle the full dataset if desired.\n",
    "\n",
    "We load this dataset directly from a URL. AutoGluon's `TabularDataset` is a subclass of pandas [DataFrame](https://pandas.pydata.org/docs/reference/api/pandas.DataFrame.html), so any `DataFrame` methods can be used on `TabularDataset` as well."
   ],
<<<<<<< HEAD
   "id": "d05080fd970a857d"
=======
   "id": "f247a5c20c9be613"
>>>>>>> 93cbabe4
  },
  {
   "cell_type": "code",
   "execution_count": null,
   "metadata": {},
   "outputs": [],
   "source": [
    "data_url = 'https://raw.githubusercontent.com/mli/ag-docs/main/knot_theory/'\n",
    "train_data = TabularDataset(f'{data_url}train.csv')\n",
    "train_data.head()"
   ],
<<<<<<< HEAD
   "id": "b2aaf6e8b8b72c41"
=======
   "id": "bfda6620a2f2637"
>>>>>>> 93cbabe4
  },
  {
   "cell_type": "markdown",
   "metadata": {},
   "source": [
    "Our targets are stored in the \"signature\" column, which has 18 unique integers. Even though pandas didn't correctly recognize this data type as categorical, AutoGluon will fix this issue.\n"
   ],
<<<<<<< HEAD
   "id": "262966d7a5d95d92"
=======
   "id": "c810125a2b8aa286"
>>>>>>> 93cbabe4
  },
  {
   "cell_type": "code",
   "execution_count": null,
   "metadata": {},
   "outputs": [],
   "source": [
    "label = 'signature'\n",
    "train_data[label].describe()"
   ],
<<<<<<< HEAD
   "id": "3089f1fd2ef88b5f"
=======
   "id": "735d0a050b701f31"
>>>>>>> 93cbabe4
  },
  {
   "cell_type": "markdown",
   "metadata": {},
   "source": [
    "## Training\n",
    "\n",
    "We now construct a `TabularPredictor` by specifying the label column name and then train on the dataset with `TabularPredictor.fit()`. We don't need to specify any other parameters. AutoGluon will recognize this is a multi-class classification task, perform automatic feature engineering, train multiple models, and then ensemble the models to create the final predictor. "
   ],
<<<<<<< HEAD
   "id": "355a113869c0fb30"
=======
   "id": "ec8a61ef4291bc39"
>>>>>>> 93cbabe4
  },
  {
   "cell_type": "code",
   "execution_count": null,
   "metadata": {
    "tags": [
     "hide-output"
    ]
   },
   "outputs": [],
   "source": [
    "predictor = TabularPredictor(label=label).fit(train_data)"
   ],
<<<<<<< HEAD
   "id": "8b56115e3f5948f"
=======
   "id": "362ff589bb29d77d"
>>>>>>> 93cbabe4
  },
  {
   "cell_type": "markdown",
   "metadata": {},
   "source": [
    "Model fitting should take a few minutes or less depending on your CPU. You can make training faster by specifying the `time_limit` argument. For example, `fit(..., time_limit=60)` will stop training after 60 seconds. Higher time limits will generally result in better prediction performance, and excessively low time limits will prevent AutoGluon from training and ensembling a reasonable set of models.\n",
    "\n"
   ],
<<<<<<< HEAD
   "id": "de15af69442bab13"
=======
   "id": "1a0c76c9931ef02a"
>>>>>>> 93cbabe4
  },
  {
   "cell_type": "markdown",
   "metadata": {},
   "source": [
    "## Prediction\n",
    "\n",
    "Once we have a predictor that is fit on the training dataset, we can load a separate set of data to use for prediction and evaulation."
   ],
<<<<<<< HEAD
   "id": "4a05fae4ede9844d"
=======
   "id": "a14b3b77951c8885"
>>>>>>> 93cbabe4
  },
  {
   "cell_type": "code",
   "execution_count": null,
   "metadata": {},
   "outputs": [],
   "source": [
    "test_data = TabularDataset(f'{data_url}test.csv')\n",
    "\n",
    "y_pred = predictor.predict(test_data.drop(columns=[label]))\n",
    "y_pred.head()"
   ],
<<<<<<< HEAD
   "id": "90ad801f7c95d771"
=======
   "id": "71c5ca4d79e46793"
>>>>>>> 93cbabe4
  },
  {
   "cell_type": "markdown",
   "metadata": {},
   "source": [
    "## Evaluation\n",
    "\n",
    "We can evaluate the predictor on the test dataset using the `evaluate()` function, which measures how well our predictor performs on data that was not used for fitting the models."
   ],
<<<<<<< HEAD
   "id": "fec7e50100e3d7fd"
=======
   "id": "a07dc2dd8e3225a"
>>>>>>> 93cbabe4
  },
  {
   "cell_type": "code",
   "execution_count": null,
   "metadata": {},
   "outputs": [],
   "source": [
    "predictor.evaluate(test_data, silent=True)"
   ],
<<<<<<< HEAD
   "id": "b89d32cffec66a37"
=======
   "id": "95d51e36939dcc95"
>>>>>>> 93cbabe4
  },
  {
   "cell_type": "markdown",
   "metadata": {},
   "source": [
    "AutoGluon's `TabularPredictor` also provides the `leaderboard()` function, which allows us to evaluate the performance of each individual trained model on the test data."
   ],
<<<<<<< HEAD
   "id": "37abbf05c5facb7a"
=======
   "id": "23ad005fd976a13e"
>>>>>>> 93cbabe4
  },
  {
   "cell_type": "code",
   "execution_count": null,
   "metadata": {},
   "outputs": [],
   "source": [
    "predictor.leaderboard(test_data)"
   ],
<<<<<<< HEAD
   "id": "254f5ccb0813d57d"
=======
   "id": "43a52983e6d38da1"
>>>>>>> 93cbabe4
  },
  {
   "cell_type": "markdown",
   "metadata": {
    "id": "I-da0PXvpD96"
   },
   "source": [
    "## Conclusion\n",
    "\n",
    "In this quickstart tutorial we saw AutoGluon's basic fit and predict functionality using `TabularDataset` and `TabularPredictor`. AutoGluon simplifies the model training process by not requiring feature engineering or model hyperparameter tuning. Check out the in-depth tutorials to learn more about AutoGluon's other features like customizing the training and prediction steps or extending AutoGluon with custom feature generators, models, or metrics."
   ],
<<<<<<< HEAD
   "id": "34e6a62ad8ab0313"
=======
   "id": "79eb2f75ce0e5eed"
>>>>>>> 93cbabe4
  }
 ],
 "metadata": {
  "language_info": {
   "name": "python",
   "pygments_lexer": "ipython"
  }
 },
 "nbformat": 4,
 "nbformat_minor": 5
}<|MERGE_RESOLUTION|>--- conflicted
+++ resolved
@@ -14,11 +14,7 @@
     "\n",
     "Begin by making sure AutoGluon is installed, and then import AutoGluon's `TabularDataset` and `TabularPredictor`. We will use the former to load data and the latter to train models and make predictions. "
    ],
-<<<<<<< HEAD
-   "id": "2ce70f94d6131bd8"
-=======
    "id": "998885f294556807"
->>>>>>> 93cbabe4
   },
   {
    "cell_type": "code",
@@ -33,11 +29,7 @@
     "!python -m pip install --upgrade pip\n",
     "!python -m pip install autogluon"
    ],
-<<<<<<< HEAD
-   "id": "297f7317a1131de7"
-=======
    "id": "f4d1edc3d2f610f6"
->>>>>>> 93cbabe4
   },
   {
    "cell_type": "code",
@@ -47,11 +39,7 @@
    "source": [
     "from autogluon.tabular import TabularDataset, TabularPredictor"
    ],
-<<<<<<< HEAD
-   "id": "2746f0c21788dda0"
-=======
    "id": "ff904c9d1af0ac39"
->>>>>>> 93cbabe4
   },
   {
    "cell_type": "markdown",
@@ -59,11 +47,7 @@
    "source": [
     "## Example Data"
    ],
-<<<<<<< HEAD
-   "id": "279e9108fc80f3f4"
-=======
    "id": "e42b07bc64929c80"
->>>>>>> 93cbabe4
   },
   {
    "cell_type": "markdown",
@@ -73,11 +57,7 @@
     "\n",
     "We load this dataset directly from a URL. AutoGluon's `TabularDataset` is a subclass of pandas [DataFrame](https://pandas.pydata.org/docs/reference/api/pandas.DataFrame.html), so any `DataFrame` methods can be used on `TabularDataset` as well."
    ],
-<<<<<<< HEAD
-   "id": "d05080fd970a857d"
-=======
    "id": "f247a5c20c9be613"
->>>>>>> 93cbabe4
   },
   {
    "cell_type": "code",
@@ -89,11 +69,7 @@
     "train_data = TabularDataset(f'{data_url}train.csv')\n",
     "train_data.head()"
    ],
-<<<<<<< HEAD
-   "id": "b2aaf6e8b8b72c41"
-=======
    "id": "bfda6620a2f2637"
->>>>>>> 93cbabe4
   },
   {
    "cell_type": "markdown",
@@ -101,11 +77,7 @@
    "source": [
     "Our targets are stored in the \"signature\" column, which has 18 unique integers. Even though pandas didn't correctly recognize this data type as categorical, AutoGluon will fix this issue.\n"
    ],
-<<<<<<< HEAD
-   "id": "262966d7a5d95d92"
-=======
    "id": "c810125a2b8aa286"
->>>>>>> 93cbabe4
   },
   {
    "cell_type": "code",
@@ -116,11 +88,7 @@
     "label = 'signature'\n",
     "train_data[label].describe()"
    ],
-<<<<<<< HEAD
-   "id": "3089f1fd2ef88b5f"
-=======
    "id": "735d0a050b701f31"
->>>>>>> 93cbabe4
   },
   {
    "cell_type": "markdown",
@@ -130,11 +98,7 @@
     "\n",
     "We now construct a `TabularPredictor` by specifying the label column name and then train on the dataset with `TabularPredictor.fit()`. We don't need to specify any other parameters. AutoGluon will recognize this is a multi-class classification task, perform automatic feature engineering, train multiple models, and then ensemble the models to create the final predictor. "
    ],
-<<<<<<< HEAD
-   "id": "355a113869c0fb30"
-=======
    "id": "ec8a61ef4291bc39"
->>>>>>> 93cbabe4
   },
   {
    "cell_type": "code",
@@ -148,11 +112,7 @@
    "source": [
     "predictor = TabularPredictor(label=label).fit(train_data)"
    ],
-<<<<<<< HEAD
-   "id": "8b56115e3f5948f"
-=======
    "id": "362ff589bb29d77d"
->>>>>>> 93cbabe4
   },
   {
    "cell_type": "markdown",
@@ -161,11 +121,7 @@
     "Model fitting should take a few minutes or less depending on your CPU. You can make training faster by specifying the `time_limit` argument. For example, `fit(..., time_limit=60)` will stop training after 60 seconds. Higher time limits will generally result in better prediction performance, and excessively low time limits will prevent AutoGluon from training and ensembling a reasonable set of models.\n",
     "\n"
    ],
-<<<<<<< HEAD
-   "id": "de15af69442bab13"
-=======
    "id": "1a0c76c9931ef02a"
->>>>>>> 93cbabe4
   },
   {
    "cell_type": "markdown",
@@ -175,11 +131,7 @@
     "\n",
     "Once we have a predictor that is fit on the training dataset, we can load a separate set of data to use for prediction and evaulation."
    ],
-<<<<<<< HEAD
-   "id": "4a05fae4ede9844d"
-=======
    "id": "a14b3b77951c8885"
->>>>>>> 93cbabe4
   },
   {
    "cell_type": "code",
@@ -192,11 +144,7 @@
     "y_pred = predictor.predict(test_data.drop(columns=[label]))\n",
     "y_pred.head()"
    ],
-<<<<<<< HEAD
-   "id": "90ad801f7c95d771"
-=======
    "id": "71c5ca4d79e46793"
->>>>>>> 93cbabe4
   },
   {
    "cell_type": "markdown",
@@ -206,11 +154,7 @@
     "\n",
     "We can evaluate the predictor on the test dataset using the `evaluate()` function, which measures how well our predictor performs on data that was not used for fitting the models."
    ],
-<<<<<<< HEAD
-   "id": "fec7e50100e3d7fd"
-=======
    "id": "a07dc2dd8e3225a"
->>>>>>> 93cbabe4
   },
   {
    "cell_type": "code",
@@ -220,11 +164,7 @@
    "source": [
     "predictor.evaluate(test_data, silent=True)"
    ],
-<<<<<<< HEAD
-   "id": "b89d32cffec66a37"
-=======
    "id": "95d51e36939dcc95"
->>>>>>> 93cbabe4
   },
   {
    "cell_type": "markdown",
@@ -232,11 +172,7 @@
    "source": [
     "AutoGluon's `TabularPredictor` also provides the `leaderboard()` function, which allows us to evaluate the performance of each individual trained model on the test data."
    ],
-<<<<<<< HEAD
-   "id": "37abbf05c5facb7a"
-=======
    "id": "23ad005fd976a13e"
->>>>>>> 93cbabe4
   },
   {
    "cell_type": "code",
@@ -246,11 +182,7 @@
    "source": [
     "predictor.leaderboard(test_data)"
    ],
-<<<<<<< HEAD
-   "id": "254f5ccb0813d57d"
-=======
    "id": "43a52983e6d38da1"
->>>>>>> 93cbabe4
   },
   {
    "cell_type": "markdown",
@@ -262,11 +194,7 @@
     "\n",
     "In this quickstart tutorial we saw AutoGluon's basic fit and predict functionality using `TabularDataset` and `TabularPredictor`. AutoGluon simplifies the model training process by not requiring feature engineering or model hyperparameter tuning. Check out the in-depth tutorials to learn more about AutoGluon's other features like customizing the training and prediction steps or extending AutoGluon with custom feature generators, models, or metrics."
    ],
-<<<<<<< HEAD
-   "id": "34e6a62ad8ab0313"
-=======
    "id": "79eb2f75ce0e5eed"
->>>>>>> 93cbabe4
   }
  ],
  "metadata": {
