from __future__ import annotations

import copy
import logging
import os
import shutil
import sys
import time
import traceback
import typing
from collections import defaultdict
from pathlib import Path
from typing import Any, Dict, List, Optional, Tuple, Union

import networkx as nx
import numpy as np
import pandas as pd

from autogluon.common.features.feature_metadata import FeatureMetadata
from autogluon.common.features.types import R_FLOAT, S_STACK
from autogluon.common.utils.lite import disable_if_lite_mode
from autogluon.common.utils.log_utils import convert_time_in_s_to_log_friendly
from autogluon.common.utils.path_converter import PathConverter
from autogluon.common.utils.resource_utils import ResourceManager, get_resource_manager
from autogluon.common.utils.try_import import try_import_torch

from ..augmentation.distill_utils import augment_data, format_distillation_labels
from ..calibrate import calibrate_decision_threshold
from ..calibrate.conformity_score import compute_conformity_score
from ..calibrate.temperature_scaling import apply_temperature_scaling, tune_temperature_scaling
from ..callbacks import AbstractCallback
from ..constants import AG_ARGS, BINARY, MULTICLASS, QUANTILE, REFIT_FULL_NAME, REFIT_FULL_SUFFIX, REGRESSION, SOFTCLASS
from ..data.label_cleaner import LabelCleanerMulticlassToBinary
from ..metrics import Scorer, get_metric
from ..models import AbstractModel, BaggedEnsembleModel, GreedyWeightedEnsembleModel, SimpleWeightedEnsembleModel, StackerEnsembleModel, WeightedEnsembleModel
from ..pseudolabeling.pseudolabeling import assert_pseudo_column_match
from ..utils import (
    compute_permutation_feature_importance,
    compute_weighted_metric,
    convert_pred_probas_to_df,
    default_holdout_frac,
    extract_column,
    generate_train_test_split,
    get_pred_from_proba,
    infer_eval_metric,
)
from ..utils.exceptions import NoGPUError, NotEnoughCudaMemoryError, NotEnoughMemoryError, NoValidFeatures, TimeLimitExceeded
from ..utils.feature_selection import FeatureSelector
from ..utils.loaders import load_pkl
from ..utils.savers import save_json, save_pkl
from .utils import process_hyperparameters

logger = logging.getLogger(__name__)


# FIXME: Below is major defect!
#  Weird interaction for metrics like AUC during bagging.
#  If kfold = 5, scores are 0.9, 0.85, 0.8, 0.75, and 0.7, the score is not 0.8! It is much lower because probs are combined together and AUC is recalculated
#  Do we want this to happen? Should we calculate score by 5 separate scores and then averaging instead?


# TODO: Dynamic model loading for ensemble models during prediction, only load more models if prediction is uncertain. This dynamically reduces inference time.
# TODO: Try midstack Semi-Supervised. Just take final models and re-train them, use bagged preds for SS rows. This would be very cheap and easy to try.
class AbstractTrainer:
    """
    AbstractTrainer contains logic to train a variety of models under a variety of constraints and automatically generate a multi-layer stack ensemble.
    Beyond the basic functionality, it also has support for model refitting, distillation, pseudo-labelling, unlabeled data, and much more.

    It is not recommended to directly use Trainer. Instead, use Predictor or Learner which internally uses Trainer.
    This documentation is for developers. Users should avoid this class.

    Due to the complexity of the logic within this class, a text description will not give the full picture.
    It is recommended to carefully read the code and use a debugger to understand how it works.

    AbstractTrainer makes much fewer assumptions about the problem than Learner and Predictor.
    It expects these ambiguities to have already been resolved upstream. For example, problem_type, feature_metadata, num_classes, etc.

    Parameters
    ----------
    path : str
        Path to save and load trainer artifacts to disk.
        Path should end in `/` or `os.path.sep()`.
    problem_type : str
        One of ['binary', 'multiclass', 'regression', 'quantile', 'softclass']
    num_classes : int
        The number of classes in the problem.
        If problem_type is in ['regression', 'quantile'], this must be None.
        If problem_type is 'binary', this must be 2.
        If problem_type is in ['multiclass', 'softclass'], this must be >= 2.
    feature_metadata : FeatureMetadata
        FeatureMetadata for X. Sent to each model during fit.
    eval_metric : Scorer, default = None
        Metric to optimize. If None, a default metric is used depending on the problem_type.
    quantile_levels : List[float] | np.ndarray, default = None
        # TODO: Add documentation, not documented in Predictor.
        Only used when problem_type=quantile
    low_memory : bool, default = True
        Deprecated parameter, likely to be removed in future versions.
        If True, caches models to disk separately instead of containing all models within memory.
        If False, may cause a variety of bugs.
    k_fold : int, default = 0
        If <2, then non-bagged mode is used.
        If >= 2, then bagged mode is used with num_bag_folds == k_fold for each model.
        Bagged mode changes the way models are trained and ensembled.
        Bagged mode enables multi-layer stacking and repeated bagging.
    n_repeats : int, default = 1
        The maximum repeats of bagging to do when in bagged mode.
        Larger values take linearly longer to train and infer, but improves quality slightly.
    sample_weight : str, default = None
        Column name of the sample weight in X
    weight_evaluation : bool, default = False
        If True, the eval_metric is calculated with sample_weight incorporated into the score.
    save_data : bool, default = True
        Whether to cache the data (X, y, X_val, y_val) to disk.
        Required for a variety of advanced post-fit functionality.
        It is recommended to keep as True.
    random_state : int, default = 0
        Random state for data splitting in bagged mode.
    verbosity : int, default = 2
        Verbosity levels range from 0 to 4 and control how much information is printed.
        Higher levels correspond to more detailed print statements (you can set verbosity = 0 to suppress warnings).
        If using logging, you can alternatively control amount of information printed via `logger.setLevel(L)`,
        where `L` ranges from 0 to 50 (Note: higher values of `L` correspond to fewer print statements, opposite of verbosity levels).
    """

    trainer_file_name = "trainer.pkl"
    trainer_info_name = "info.pkl"
    trainer_info_json_name = "info.json"
    distill_stackname = "distill"  # name of stack-level for distilled student models

    def __init__(
        self,
        path: str,
        *,
        problem_type: str,
        num_classes: int = None,
        feature_metadata: FeatureMetadata = None,
        eval_metric: Scorer = None,
        quantile_levels: List[float] | np.ndarray = None,
        low_memory: bool = True,
        k_fold: int = 0,
        n_repeats: int = 1,
        sample_weight: str = None,
        weight_evaluation: bool = False,
        save_data: bool = False,
        random_state: int = 0,
        verbosity: int = 2,
    ):
        self._validate_num_classes(num_classes=num_classes, problem_type=problem_type)
        self._validate_quantile_levels(quantile_levels=quantile_levels, problem_type=problem_type)
        self.path = path
        self.problem_type = problem_type
        self.feature_metadata = feature_metadata
        self.save_data = save_data
        self.random_state = (
            random_state  # Integer value added to the stack level to get the random_state for kfold splits or the train/val split if bagging is disabled
        )
        self.verbosity = verbosity
        self.sample_weight = sample_weight  # TODO: consider redesign where Trainer doesn't need sample_weight column name and weights are separate from X
        self.weight_evaluation = weight_evaluation
        if eval_metric is not None:
            self.eval_metric = eval_metric
        else:
            self.eval_metric = infer_eval_metric(problem_type=self.problem_type)

        logger.log(20, f"AutoGluon will gauge predictive performance using evaluation metric: '{self.eval_metric.name}'")
        if not self.eval_metric.greater_is_better_internal:
            logger.log(
                20,
                "\tThis metric's sign has been flipped to adhere to being higher_is_better. "
                "The metric score can be multiplied by -1 to get the metric value.",
            )
        if not (self.eval_metric.needs_pred or self.eval_metric.needs_quantile):
            logger.log(
                20,
                "\tThis metric expects predicted probabilities rather than predicted class labels, "
                "so you'll need to use predict_proba() instead of predict()",
            )

        logger.log(20, "\tTo change this, specify the eval_metric parameter of Predictor()")
        self.num_classes = num_classes
        self.quantile_levels = quantile_levels
        self.feature_prune = False  # will be set to True if feature-pruning is turned on.
        self.low_memory = low_memory
        self.bagged_mode = True if k_fold >= 2 else False
        if self.bagged_mode:
            self.k_fold = k_fold  # int number of folds to do model bagging, < 2 means disabled
            self.n_repeats = n_repeats
        else:
            self.k_fold = 0
            self.n_repeats = 1

        self.model_best = None

        self.models = {}  # Dict of model name -> model object. A key, value pair only exists if a model is persisted in memory.  # TODO: v0.1 Rename and consider making private
        self.model_graph = nx.DiGraph()  # Directed Acyclic Graph (DAG) of model interactions. Describes how certain models depend on the predictions of certain other models. Contains numerous metadata regarding each model.
        self.reset_paths = False

        self._time_limit = None  # Internal float of the total time limit allowed for a given fit call. Used in logging statements.
        self._time_train_start = None  # Internal timestamp of the time training started for a given fit call. Used in logging statements.
        self._time_train_start_last = None  # Same as `self._time_train_start` except it is not reset to None after the fit call completes.

        self._num_rows_train = None
        self._num_cols_train = None
        self._num_rows_val = None
        self._num_rows_test = None

        self.is_data_saved = False
        self._X_saved = False
        self._y_saved = False
        self._X_val_saved = False
        self._y_val_saved = False

        self._groups = None  # custom split indices

        self._regress_preds_asprobas = False  # whether to treat regression predictions as class-probabilities (during distillation)

        self._extra_banned_names = set()  # Names which are banned but are not used by a trained model.

        self._models_failed_to_train_errors = dict()  # Dict of model name -> model failure metadata

        # self._exceptions_list = []  # TODO: Keep exceptions list for debugging during benchmarking.

        self.callbacks: List[AbstractCallback] = []
        self._callback_early_stop = False

    # path_root is the directory containing learner.pkl
    @property
    def path_root(self) -> str:
        return os.path.dirname(self.path)

    @property
    def path_utils(self) -> str:
        return os.path.join(self.path_root, "utils")

    @property
    def _path_attr(self) -> str:
        """Path to cached model graph attributes"""
        return os.path.join(self.path_utils, "attr")

    @property
    def path_data(self) -> str:
        return os.path.join(self.path_utils, "data")

    @property
    def has_val(self) -> bool:
        """Whether the trainer uses validation data"""
        return self._num_rows_val is not None

    @property
    def time_left(self) -> float | None:
        """
        Remaining time left in the fit call.
        None if time_limit was unspecified.
        """
        if self._time_train_start is None:
            return None
        elif self._time_limit is None:
            return None
        time_elapsed = time.time() - self._time_train_start
        time_left = self._time_limit - time_elapsed
        return time_left

    @property
    def logger(self) -> logging.Logger:
        return logger

    def log(self, level: int, msg, *args, **kwargs):
        self.logger.log(level, msg, *args, **kwargs)

    def load_X(self):
        if self._X_saved:
            path = os.path.join(self.path_data, "X.pkl")
            return load_pkl.load(path=path)
        return None

    def load_X_val(self):
        if self._X_val_saved:
            path = os.path.join(self.path_data, "X_val.pkl")
            return load_pkl.load(path=path)
        return None

    def load_y(self):
        if self._y_saved:
            path = os.path.join(self.path_data, "y.pkl")
            return load_pkl.load(path=path)
        return None

    def load_y_val(self):
        if self._y_val_saved:
            path = os.path.join(self.path_data, "y_val.pkl")
            return load_pkl.load(path=path)
        return None

    def load_data(self):
        X = self.load_X()
        y = self.load_y()
        X_val = self.load_X_val()
        y_val = self.load_y_val()

        return X, y, X_val, y_val

    def save_X(self, X, verbose=True):
        path = os.path.join(self.path_data, "X.pkl")
        save_pkl.save(path=path, object=X, verbose=verbose)
        self._X_saved = True

    def save_X_val(self, X, verbose=True):
        path = os.path.join(self.path_data, "X_val.pkl")
        save_pkl.save(path=path, object=X, verbose=verbose)
        self._X_val_saved = True

    def save_X_test(self, X, verbose=True):
        path = os.path.join(self.path_data, "X_test.pkl")
        save_pkl.save(path=path, object=X, verbose=verbose)
        self._X_test_saved = True

    def save_y(self, y, verbose=True):
        path = os.path.join(self.path_data, "y.pkl")
        save_pkl.save(path=path, object=y, verbose=verbose)
        self._y_saved = True

    def save_y_val(self, y, verbose=True):
        path = os.path.join(self.path_data, "y_val.pkl")
        save_pkl.save(path=path, object=y, verbose=verbose)
        self._y_val_saved = True

    def save_y_test(self, y, verbose=True):
        path = os.path.join(self.path_data, "y_test.pkl")
        save_pkl.save(path=path, object=y, verbose=verbose)
        self._y_test_saved = True

    def get_model_names(
        self, stack_name: Union[List[str], str] = None, level: Union[List[int], int] = None, can_infer: bool = None, models: List[str] = None
    ) -> List[str]:
        if models is None:
            models = list(self.model_graph.nodes)
        if stack_name is not None:
            if not isinstance(stack_name, list):
                stack_name = [stack_name]
            node_attributes: dict = self.get_models_attribute_dict(attribute="stack_name", models=models)
            models = [model_name for model_name in models if node_attributes[model_name] in stack_name]
        if level is not None:
            if not isinstance(level, list):
                level = [level]
            node_attributes: dict = self.get_models_attribute_dict(attribute="level", models=models)
            models = [model_name for model_name in models if node_attributes[model_name] in level]
        # TODO: can_infer is technically more complicated, if an ancestor can't infer then the model can't infer.
        if can_infer is not None:
            node_attributes = self.get_models_attribute_full(attribute="can_infer", models=models, func=min)
            models = [model for model in models if node_attributes[model] == can_infer]
        return models

    def get_max_level(self, stack_name: str = None, models: List[str] = None) -> int:
        models = self.get_model_names(stack_name=stack_name, models=models)
        models_attribute_dict = self.get_models_attribute_dict(attribute="level", models=models)
        if models_attribute_dict:
            return max(list(models_attribute_dict.values()))
        else:
            return -1

    def construct_model_templates(self, hyperparameters: dict, **kwargs) -> Tuple[List[AbstractModel], dict]:
        """Constructs a list of unfit models based on the hyperparameters dict."""
        raise NotImplementedError

    def construct_model_templates_distillation(self, hyperparameters: dict, **kwargs) -> Tuple[List[AbstractModel], dict]:
        """Constructs a list of unfit models based on the hyperparameters dict for softclass distillation."""
        raise NotImplementedError

    def get_model_level(self, model_name: str) -> int:
        return self.get_model_attribute(model=model_name, attribute="level")

    def set_contexts(self, path_context):
        self.path = self.create_contexts(path_context)

    def create_contexts(self, path_context: str) -> str:
        path = path_context

        return path

    def fit(self, X, y, hyperparameters: dict, X_val=None, y_val=None, **kwargs):
        raise NotImplementedError

    # TODO: Enable easier re-mapping of trained models -> hyperparameters input (They don't share a key since name can change)
    def train_multi_levels(
        self,
        X,
        y,
        hyperparameters: dict,
        X_val=None,
        y_val=None,
        X_test=None,
        y_test=None,
        X_unlabeled=None,
        base_model_names: List[str] = None,
        core_kwargs: dict = None,
        aux_kwargs: dict = None,
        level_start=1,
        level_end=1,
        time_limit=None,
        name_suffix: str = None,
        relative_stack=True,
        level_time_modifier=0.333,
        infer_limit=None,
        infer_limit_batch_size=None,
        callbacks: List[AbstractCallback] = None,
    ) -> List[str]:
        """
        Trains a multi-layer stack ensemble using the input data on the hyperparameters dict input.
            hyperparameters is used to determine the models used in each stack layer.
        If continuing a stack ensemble with level_start>1, ensure that base_model_names is set to the appropriate base models that will be used by the level_start level models.
        Trains both core and aux models.
            core models are standard models which are fit on the data features. Core models will also use model predictions if base_model_names was specified or if level != 1.
            aux models are ensemble models which only use the predictions of core models as features. These models never use the original features.

        level_time_modifier : float, default 0.333
            The amount of extra time given relatively to early stack levels compared to later stack levels.
            If 0, then all stack levels are given 100%/L of the time, where L is the number of stack levels.
            If 1, then all stack levels are given 100% of the time, meaning if the first level uses all of the time given to it, the other levels won't train.
            Time given to a level = remaining_time / remaining_levels * (1 + level_time_modifier), capped by total remaining time.

        Returns a list of the model names that were trained from this method call, in order of fit.
        """
        self._fit_setup(time_limit=time_limit, callbacks=callbacks)
        time_train_start = self._time_train_start
        if self.callbacks:
            callback_classes = [c.__class__.__name__ for c in self.callbacks]
            logger.log(20, f"User-specified callbacks ({len(self.callbacks)}): {callback_classes}")

        hyperparameters = self._process_hyperparameters(hyperparameters=hyperparameters)

        if relative_stack:
            if level_start != 1:
                raise AssertionError(f"level_start must be 1 when `relative_stack=True`. (level_start = {level_start})")
            level_add = 0
            if base_model_names:
                max_base_model_level = self.get_max_level(models=base_model_names)
                level_start = max_base_model_level + 1
                level_add = level_start - 1
                level_end += level_add
            if level_start != 1:
                hyperparameters_relative = {}
                for key in hyperparameters:
                    if isinstance(key, int):
                        hyperparameters_relative[key + level_add] = hyperparameters[key]
                    else:
                        hyperparameters_relative[key] = hyperparameters[key]
                hyperparameters = hyperparameters_relative

        core_kwargs = {} if core_kwargs is None else core_kwargs.copy()
        aux_kwargs = {} if aux_kwargs is None else aux_kwargs.copy()

        self._callbacks_setup(
            X=X,
            y=y,
            hyperparameters=hyperparameters,
            X_val=X_val,
            y_val=y_val,
            X_unlabeled=X_unlabeled,
            level_start=level_start,
            level_end=level_end,
            time_limit=time_limit,
            base_model_names=base_model_names,
            core_kwargs=core_kwargs,
            aux_kwargs=aux_kwargs,
            name_suffix=name_suffix,
            level_time_modifier=level_time_modifier,
            infer_limit=infer_limit,
            infer_limit_batch_size=infer_limit_batch_size,
        )
        # TODO: Add logic for callbacks to specify that the rest of the trainer logic should be skipped in the case where they are overriding the trainer logic.

        model_names_fit = []
        if level_start != level_end:
            logger.log(20, f"AutoGluon will fit {level_end - level_start + 1} stack levels (L{level_start} to L{level_end}) ...")
        for level in range(level_start, level_end + 1):
            core_kwargs_level = core_kwargs.copy()
            aux_kwargs_level = aux_kwargs.copy()
            full_weighted_ensemble = aux_kwargs_level.pop("fit_full_last_level_weighted_ensemble", True) and (level == level_end) and (level > 1)
            additional_full_weighted_ensemble = aux_kwargs_level.pop("full_weighted_ensemble_additionally", False) and full_weighted_ensemble
            if time_limit is not None:
                time_train_level_start = time.time()
                levels_left = level_end - level + 1
                time_left = time_limit - (time_train_level_start - time_train_start)
                time_limit_for_level = min(time_left / levels_left * (1 + level_time_modifier), time_left)
                time_limit_core = time_limit_for_level
                time_limit_aux = max(time_limit_for_level * 0.1, min(time_limit, 360))  # Allows aux to go over time_limit, but only by a small amount
                core_kwargs_level["time_limit"] = core_kwargs_level.get("time_limit", time_limit_core)
                aux_kwargs_level["time_limit"] = aux_kwargs_level.get("time_limit", time_limit_aux)
            base_model_names, aux_models = self.stack_new_level(
                X=X,
                y=y,
                X_val=X_val,
                y_val=y_val,
                X_test=X_test,
                y_test=y_test,
                X_unlabeled=X_unlabeled,
                models=hyperparameters,
                level=level,
                base_model_names=base_model_names,
                core_kwargs=core_kwargs_level,
                aux_kwargs=aux_kwargs_level,
                name_suffix=name_suffix,
                infer_limit=infer_limit,
                infer_limit_batch_size=infer_limit_batch_size,
                full_weighted_ensemble=full_weighted_ensemble,
                additional_full_weighted_ensemble=additional_full_weighted_ensemble,
            )
            model_names_fit += base_model_names + aux_models
        if (self.model_best is None or infer_limit is not None) and len(model_names_fit) != 0:
            self.model_best = self.get_model_best(can_infer=True, infer_limit=infer_limit, infer_limit_as_child=True)
        self._callbacks_conclude()
        self._fit_cleanup()
        self.save()
        return model_names_fit

    def _fit_setup(self, time_limit: float | None = None, callbacks: List[AbstractCallback] = None):
        """
        Prepare the trainer state at the start of / prior to a fit call.
        Should be paired with a `self._fit_cleanup()` at the conclusion of the fit call.
        """
        self._time_train_start = time.time()
        self._time_train_start_last = self._time_train_start
        self._time_limit = time_limit
        self.reset_callbacks()
        if callbacks is not None:
            assert isinstance(callbacks, list), f"`callbacks` must be a list. Found invalid type: `{type(callbacks)}`."
            for callback in callbacks:
                assert isinstance(
                    callback, AbstractCallback
                ), f"Elements in `callbacks` must be of type AbstractCallback. Found invalid type: `{type(callback)}`."
        else:
            callbacks = []
        self.callbacks = callbacks

    def _fit_cleanup(self):
        """
        Cleanup the trainer state after fit call completes.
        This ensures that future fit calls are not corrupted by prior fit calls.
        Should be paired with an earlier `self._fit_setup()` call.
        """
        self._time_limit = None
        self._time_train_start = None
        self.reset_callbacks()

    def _callbacks_setup(self, **kwargs):
        for callback in self.callbacks:
            callback.before_trainer_fit(trainer=self, **kwargs)

    def _callbacks_conclude(self):
        for callback in self.callbacks:
            callback.after_trainer_fit(trainer=self)

    def reset_callbacks(self):
        """Deletes callback objects and resets `self._callback_early_stop` to False."""
        self.callbacks = []
        self._callback_early_stop = False

    # TODO: Consider better greedy approximation method such as via fitting a weighted ensemble to evaluate the value of a subset.
    def _filter_base_models_via_infer_limit(
        self, base_model_names: List[str], infer_limit: float, infer_limit_modifier: float = 1.0, as_child: bool = True, verbose: bool = True
    ) -> List[str]:
        """
        Returns a subset of base_model_names whose combined prediction time for 1 row of data does not exceed infer_limit seconds.
        With the goal of selecting the best valid subset that is most valuable to stack ensembles who use them as base models,
        this is a variant of the constrained knapsack problem and is NP-Hard and infeasible to exactly solve even with fewer than 10 models.
        For practical purposes, this method applies a greedy approximation approach to selecting the subset
        by simply removing models in reverse order of validation score until the remaining subset is valid.

        Parameters
        ----------
        base_model_names: List[str]
            List of model names. These models must already be added to the trainer.
        infer_limit: float
            Inference limit in seconds for 1 row of data. This is compared against values pre-computed during fit for the models.
        infer_limit_modifier: float, default = 1.0
            Modifier to multiply infer_limit by.
            Set to <1.0 to provide headroom for stack models who take the returned subset as base models
            so that the stack models are less likely to exceed infer_limit.
        as_child: bool, default = True
            If True, use the inference time of only 1 child model for bags instead of the overall inference time of the bag.
            This is useful if the intent is to refit the models, as this will best estimate the inference time of the refit model.
        verbose: bool, default = True
            Whether to log the models that are removed.

        Returns
        -------
        Returns valid subset of models that satisfy constraints.
        """
        if infer_limit is None or not base_model_names:
            return base_model_names

        base_model_names = base_model_names.copy()
        num_models_og = len(base_model_names)
        infer_limit_threshold = infer_limit * infer_limit_modifier  # Add headroom

        if as_child:
            attribute = "predict_1_child_time"
        else:
            attribute = "predict_1_time"

        predict_1_time_full_set = self.get_model_attribute_full(model=base_model_names, attribute=attribute)

        messages_to_log = []

        base_model_names_copy = base_model_names.copy()
        # Prune models that by themselves have larger inference latency than the infer_limit, as they can never be valid
        for base_model_name in base_model_names_copy:
            predict_1_time_full = self.get_model_attribute_full(model=base_model_name, attribute=attribute)
            if predict_1_time_full >= infer_limit_threshold:
                predict_1_time_full_set_old = predict_1_time_full_set
                base_model_names.remove(base_model_name)
                predict_1_time_full_set = self.get_model_attribute_full(model=base_model_names, attribute=attribute)
                if verbose:
                    predict_1_time_full_set_log, time_unit = convert_time_in_s_to_log_friendly(time_in_sec=predict_1_time_full_set)
                    predict_1_time_full_set_old_log, time_unit_old = convert_time_in_s_to_log_friendly(time_in_sec=predict_1_time_full_set_old)
                    messages_to_log.append(
                        f"\t{round(predict_1_time_full_set_old_log, 3)}{time_unit_old}\t-> {round(predict_1_time_full_set_log, 3)}{time_unit}\t({base_model_name})"
                    )

        score_val_dict = self.get_models_attribute_dict(attribute="val_score", models=base_model_names)
        sorted_scores = sorted(score_val_dict.items(), key=lambda x: x[1])
        i = 0
        # Prune models by ascending validation score until the remaining subset's combined inference latency satisfies infer_limit
        while base_model_names and (predict_1_time_full_set >= infer_limit_threshold):
            # TODO: Incorporate score vs inference speed tradeoff in a smarter way
            base_model_to_remove = sorted_scores[i][0]
            predict_1_time_full_set_old = predict_1_time_full_set
            base_model_names.remove(base_model_to_remove)
            i += 1
            predict_1_time_full_set = self.get_model_attribute_full(model=base_model_names, attribute=attribute)
            if verbose:
                predict_1_time_full_set_log, time_unit = convert_time_in_s_to_log_friendly(time_in_sec=predict_1_time_full_set)
                predict_1_time_full_set_old_log, time_unit_old = convert_time_in_s_to_log_friendly(time_in_sec=predict_1_time_full_set_old)
                messages_to_log.append(
                    f"\t{round(predict_1_time_full_set_old_log, 3)}{time_unit_old}\t-> {round(predict_1_time_full_set_log, 3)}{time_unit}\t({base_model_to_remove})"
                )

        if messages_to_log:
            infer_limit_threshold_log, time_unit_threshold = convert_time_in_s_to_log_friendly(time_in_sec=infer_limit_threshold)
            logger.log(
                20,
                f"Removing {len(messages_to_log)}/{num_models_og} base models to satisfy inference constraint "
                f"(constraint={round(infer_limit_threshold_log, 3)}{time_unit_threshold}) ...",
            )
            for msg in messages_to_log:
                logger.log(20, msg)

        return base_model_names

    def stack_new_level(
        self,
        X,
        y,
        models: Union[List[AbstractModel], dict],
        X_val=None,
        y_val=None,
        X_test=None,
        y_test=None,
        X_unlabeled=None,
        level=1,
        base_model_names: List[str] = None,
        core_kwargs: dict = None,
        aux_kwargs: dict = None,
        name_suffix: str = None,
        infer_limit=None,
        infer_limit_batch_size=None,
        full_weighted_ensemble: bool = False,
        additional_full_weighted_ensemble: bool = False,
    ) -> (List[str], List[str]):
        """
        Similar to calling self.stack_new_level_core, except auxiliary models will also be trained via a call to self.stack_new_level_aux, with the models trained from self.stack_new_level_core used as base models.
        """
        if base_model_names is None:
            base_model_names = []
        core_kwargs = {} if core_kwargs is None else core_kwargs.copy()
        aux_kwargs = {} if aux_kwargs is None else aux_kwargs.copy()
        if level < 1:
            raise AssertionError(f"Stack level must be >= 1, but level={level}.")
        if base_model_names and level == 1:
            raise AssertionError(f"Stack level 1 models cannot have base models, but base_model_names={base_model_names}.")
        if name_suffix:
            core_kwargs["name_suffix"] = core_kwargs.get("name_suffix", "") + name_suffix
            aux_kwargs["name_suffix"] = aux_kwargs.get("name_suffix", "") + name_suffix
        core_models = self.stack_new_level_core(
            X=X,
            y=y,
            X_val=X_val,
            y_val=y_val,
            X_test=X_test,
            y_test=y_test,
            X_unlabeled=X_unlabeled,
            models=models,
            level=level,
            infer_limit=infer_limit,
            infer_limit_batch_size=infer_limit_batch_size,
            base_model_names=base_model_names,
            **core_kwargs,
        )

        aux_models = []
        if full_weighted_ensemble:
            full_aux_kwargs = aux_kwargs.copy()
            if additional_full_weighted_ensemble:
                full_aux_kwargs["name_extra"] = "_ALL"
            all_base_model_names = self.get_model_names(stack_name="core")  # Fit weighted ensemble on all previously fitted core models
            aux_models += self._stack_new_level_aux(X_val, y_val, X, y, all_base_model_names, level, infer_limit, infer_limit_batch_size, **full_aux_kwargs)

        if (not full_weighted_ensemble) or additional_full_weighted_ensemble:
            aux_models += self._stack_new_level_aux(X_val, y_val, X, y, core_models, level, infer_limit, infer_limit_batch_size, **aux_kwargs)

        return core_models, aux_models

    def stack_new_level_core(
        self,
        X,
        y,
        models: Union[List[AbstractModel], dict],
        X_val=None,
        y_val=None,
        X_test=None,
        y_test=None,
        X_unlabeled=None,
        level=1,
        base_model_names: List[str] = None,
        stack_name="core",
        ag_args=None,
        ag_args_fit=None,
        ag_args_ensemble=None,
        included_model_types=None,
        excluded_model_types=None,
        ensemble_type=StackerEnsembleModel,
        name_suffix: str = None,
        get_models_func=None,
        refit_full=False,
        infer_limit=None,
        infer_limit_batch_size=None,
        **kwargs,
    ) -> List[str]:
        """
        Trains all models using the data provided.
        If level > 1, then the models will use base model predictions as additional features.
            The base models used can be specified via base_model_names.
        If self.bagged_mode, then models will be trained as StackerEnsembleModels.
        The data provided in this method should not contain stack features, as they will be automatically generated if necessary.
        """
        if self._callback_early_stop:
            return []
        if get_models_func is None:
            get_models_func = self.construct_model_templates
        if base_model_names is None:
            base_model_names = []
        if not self.bagged_mode and level != 1:
            raise ValueError("Stack Ensembling is not valid for non-bagged mode.")

        base_model_names = self._filter_base_models_via_infer_limit(base_model_names=base_model_names, infer_limit=infer_limit, infer_limit_modifier=0.8)
        if ag_args_fit is None:
            ag_args_fit = {}
        ag_args_fit = ag_args_fit.copy()
        if infer_limit_batch_size is not None:
            ag_args_fit["predict_1_batch_size"] = infer_limit_batch_size

        if isinstance(models, dict):
            get_models_kwargs = dict(
                level=level,
                name_suffix=name_suffix,
                ag_args=ag_args,
                ag_args_fit=ag_args_fit,
                included_model_types=included_model_types,
                excluded_model_types=excluded_model_types,
            )

            if self.bagged_mode:
                if level == 1:
                    (base_model_names, base_model_paths, base_model_types) = (None, None, None)
                elif level > 1:
                    base_model_names, base_model_paths, base_model_types = self._get_models_load_info(model_names=base_model_names)
                    if len(base_model_names) == 0:
                        logger.log(20, f"No base models to train on, skipping stack level {level}...")
                        return []
                else:
                    raise AssertionError(f"Stack level cannot be less than 1! level = {level}")

                ensemble_kwargs = {
                    "base_model_names": base_model_names,
                    "base_model_paths_dict": base_model_paths,
                    "base_model_types_dict": base_model_types,
                    "base_model_types_inner_dict": self.get_models_attribute_dict(attribute="type_inner", models=base_model_names),
                    "base_model_performances_dict": self.get_models_attribute_dict(attribute="val_score", models=base_model_names),
                    "random_state": level + self.random_state,
                }
                get_models_kwargs.update(
                    dict(
                        ag_args_ensemble=ag_args_ensemble,
                        ensemble_type=ensemble_type,
                        ensemble_kwargs=ensemble_kwargs,
                    )
                )
            models, model_args_fit = get_models_func(hyperparameters=models, **get_models_kwargs)
            if model_args_fit:
                hyperparameter_tune_kwargs = {
                    model_name: model_args_fit[model_name]["hyperparameter_tune_kwargs"]
                    for model_name in model_args_fit
                    if "hyperparameter_tune_kwargs" in model_args_fit[model_name]
                }
                kwargs["hyperparameter_tune_kwargs"] = hyperparameter_tune_kwargs
        logger.log(20, f"Fitting {len(models)} L{level} models ...")
        X_init = self.get_inputs_to_stacker(X, base_models=base_model_names, fit=True)
        feature_metadata = self.get_feature_metadata(use_orig_features=True, base_models=base_model_names)
        if X_val is not None:
            X_val = self.get_inputs_to_stacker(X_val, base_models=base_model_names, fit=False, use_val_cache=True)
        if X_test is not None:
            X_test = self.get_inputs_to_stacker(X_test, base_models=base_model_names, fit=False, use_val_cache=False)
        compute_score = not refit_full
        if refit_full and X_val is not None:
            X_init = pd.concat([X_init, X_val])
            y = pd.concat([y, y_val])
            X_val = None
            y_val = None
        if X_unlabeled is not None:
            X_unlabeled = self.get_inputs_to_stacker(X_unlabeled, base_models=base_model_names, fit=False)

        fit_kwargs = dict(
            num_classes=self.num_classes,
            feature_metadata=feature_metadata,
        )

        # FIXME: TODO: v0.1 X_unlabeled isn't cached so it won't be available during refit_full or fit_extra.
        return self._train_multi(
            X=X_init,
            y=y,
            X_val=X_val,
            y_val=y_val,
            X_test=X_test,
            y_test=y_test,
            X_unlabeled=X_unlabeled,
            models=models,
            level=level,
            stack_name=stack_name,
            compute_score=compute_score,
            fit_kwargs=fit_kwargs,
            **kwargs,
        )

    def _stack_new_level_aux(self, X_val, y_val, X, y, core_models, level, infer_limit, infer_limit_batch_size, **kwargs):
        if X_val is None:
            aux_models = self.stack_new_level_aux(
                X=X, y=y, base_model_names=core_models, level=level + 1, infer_limit=infer_limit, infer_limit_batch_size=infer_limit_batch_size, **kwargs
            )
        else:
            aux_models = self.stack_new_level_aux(
                X=X_val,
                y=y_val,
                fit=False,
                base_model_names=core_models,
                level=level + 1,
                infer_limit=infer_limit,
                infer_limit_batch_size=infer_limit_batch_size,
                **kwargs,
            )
        return aux_models

    # TODO: Consider making level be auto-determined based off of max(base_model_levels)+1
    # TODO: Remove name_suffix, hacked in
    # TODO: X can be optional because it isn't needed if fit=True
    def stack_new_level_aux(
        self,
        X,
        y,
        base_model_names: List[str],
        level: int | str = "auto",
        fit=True,
        stack_name="aux1",
        time_limit=None,
        name_suffix: str = None,
        get_models_func=None,
        check_if_best=True,
        infer_limit=None,
        infer_limit_batch_size=None,
        use_val_cache=True,
        fit_weighted_ensemble: bool = True,
        name_extra: str | None = None,
    ) -> List[str]:
        """
        Trains auxiliary models (currently a single weighted ensemble) using the provided base models.
        Level must be greater than the level of any of the base models.
        Auxiliary models never use the original features and only train with the predictions of other models as features.
        """
        if self._callback_early_stop:
            return []
        if fit_weighted_ensemble is False:
            # Skip fitting of aux models
            return []

        base_model_names = self._filter_base_models_via_infer_limit(base_model_names=base_model_names, infer_limit=infer_limit, infer_limit_modifier=0.95)

        if len(base_model_names) == 0:
            logger.log(20, f"No base models to train on, skipping auxiliary stack level {level}...")
            return []

        if isinstance(level, str):
            assert level == "auto", f"level must be 'auto' if str, found: {level}"
            levels_dict = self.get_models_attribute_dict(attribute="level", models=base_model_names)
            base_model_level_max = None
            for k, v in levels_dict.items():
                if base_model_level_max is None or v > base_model_level_max:
                    base_model_level_max = v
            level = base_model_level_max + 1

        if infer_limit_batch_size is not None:
            ag_args_fit = dict()
            ag_args_fit["predict_1_batch_size"] = infer_limit_batch_size
        else:
            ag_args_fit = None
        X_stack_preds = self.get_inputs_to_stacker(X, base_models=base_model_names, fit=fit, use_orig_features=False, use_val_cache=use_val_cache)
        if self.weight_evaluation:
            X, w = extract_column(X, self.sample_weight)  # TODO: consider redesign with w as separate arg instead of bundled inside X
            if w is not None:
                X_stack_preds[self.sample_weight] = w.values / w.mean()
        child_hyperparameters = None
        if name_extra is not None:
            child_hyperparameters = {"ag_args": {"name_suffix": name_extra}}
        return self.generate_weighted_ensemble(
            X=X_stack_preds,
            y=y,
            level=level,
            base_model_names=base_model_names,
            k_fold=1,
            n_repeats=1,
            ag_args_fit=ag_args_fit,
            stack_name=stack_name,
            time_limit=time_limit,
            name_suffix=name_suffix,
            get_models_func=get_models_func,
            check_if_best=check_if_best,
            child_hyperparameters=child_hyperparameters,
        )

    def predict(self, X, model=None):
        if model is None:
            model = self._get_best()
        cascade = isinstance(model, list)
        return self._predict_model(X, model, cascade=cascade)

    def predict_proba(self, X, model=None):
        if model is None:
            model = self._get_best()
        cascade = isinstance(model, list)
        return self._predict_proba_model(X, model, cascade=cascade)

    def _get_best(self):
        if self.model_best is not None:
            return self.model_best
        else:
            return self.get_model_best()

    def get_pred_proba_from_model(self, model, X, model_pred_proba_dict=None, cascade=False):
        if isinstance(model, list):
            models = model
            model = models[-1]
        else:
            models = [model]
        model_pred_proba_dict = self.get_model_pred_proba_dict(X=X, models=models, model_pred_proba_dict=model_pred_proba_dict, cascade=cascade)
        if not isinstance(model, str):
            model = model.name
        return model_pred_proba_dict[model]

    # Note: model_pred_proba_dict is mutated in this function to minimize memory usage
    def get_inputs_to_model(self, model, X, model_pred_proba_dict=None, fit=False, preprocess_nonadaptive=False):
        """
        For output X:
            If preprocess_nonadaptive=False, call model.predict(X)
            If preprocess_nonadaptive=True, call model.predict(X, preprocess_nonadaptive=False)
        """
        if isinstance(model, str):
            # TODO: Remove unnecessary load when no stacking
            model = self.load_model(model)
        model_level = self.get_model_level(model.name)
        if model_level > 1 and isinstance(model, StackerEnsembleModel):
            if fit:
                model_pred_proba_dict = None
            else:
                model_set = self.get_minimum_model_set(model)
                model_set = [m for m in model_set if m != model.name]  # TODO: Can probably be faster, get this result from graph
                model_pred_proba_dict = self.get_model_pred_proba_dict(X=X, models=model_set, model_pred_proba_dict=model_pred_proba_dict)
            X = model.preprocess(X=X, preprocess_nonadaptive=preprocess_nonadaptive, fit=fit, model_pred_proba_dict=model_pred_proba_dict)
        elif preprocess_nonadaptive:
            X = model.preprocess(X=X, preprocess_stateful=False)
        return X

    def score(self, X, y, model=None, weights=None) -> float:
        if self.eval_metric.needs_pred or self.eval_metric.needs_quantile:
            y_pred = self.predict(X=X, model=model)
        else:
            y_pred = self.predict_proba(X=X, model=model)
        return compute_weighted_metric(y, y_pred, self.eval_metric, weights, weight_evaluation=self.weight_evaluation, quantile_levels=self.quantile_levels)

    def score_with_y_pred_proba(self, y, y_pred_proba, weights=None) -> float:
        if self.eval_metric.needs_pred or self.eval_metric.needs_quantile:
            y_pred = get_pred_from_proba(y_pred_proba=y_pred_proba, problem_type=self.problem_type)
        else:
            y_pred = y_pred_proba
        return compute_weighted_metric(y, y_pred, self.eval_metric, weights, weight_evaluation=self.weight_evaluation, quantile_levels=self.quantile_levels)

    def _score_with_y_pred(self, y, y_pred, weights=None, metric=None) -> float:
        if metric is None:
            metric = self.eval_metric
        return compute_weighted_metric(
            y, y_pred, metric=metric, weights=weights, weight_evaluation=self.weight_evaluation, quantile_levels=self.quantile_levels
        )

    # TODO: Slow if large ensemble with many models, could cache output result to speed up cascades during inference
    def _construct_model_pred_order(self, models: List[str]) -> List[str]:
        """
        Constructs a list of model names in order of inference calls required to infer on all the models.

        Parameters
        ----------
        models : List[str]
            The list of models to construct the prediction order from.
            If a model has dependencies, the dependency models will be put earlier in the output list.
            Models explicitly mentioned in the `models` input will be placed as early as possible in the output list.
            Models earlier in `models` will attempt to be placed earlier in the output list than those later in `models`.
                It is recommended that earlier elements do not have dependency models that are listed later in `models`.

        Returns
        -------
        Returns list of models in inference call order, including dependency models of those specified in the input.
        """
        model_set = set()
        model_order = []
        for model in models:
            if model in model_set:
                continue
            min_models_set = set(self.get_minimum_model_set(model))
            models_to_load = list(min_models_set.difference(model_set))
            subgraph = nx.subgraph(self.model_graph, models_to_load)
            model_pred_order = list(nx.lexicographical_topological_sort(subgraph))
            model_order += [m for m in model_pred_order if m not in model_set]
            model_set = set(model_order)
        return model_order

    def _construct_model_pred_order_with_pred_dict(self, models: List[str], models_to_ignore: List[str] = None) -> List[str]:
        """
        Constructs a list of model names in order of inference calls required to infer on all the models.
        Unlike `_construct_model_pred_order`, this method's output is in undefined order when multiple models are valid to infer at the same time.
            This makes it unsuitable for cascade ensembles.

        Parameters
        ----------
        models : List[str]
            The list of models to construct the prediction order from.
            If a model has dependencies, the dependency models will be put earlier in the output list.
        models_to_ignore : List[str], optional
            A list of models that have already been computed and can be ignored.
            Models in this list and their dependencies (if not depended on by other models in `models`) will be pruned from the final output.

        Returns
        -------
        Returns list of models in inference call order, including dependency models of those specified in the input.
        """
        model_set = set()
        for model in models:
            if model in model_set:
                continue
            min_model_set = set(self.get_minimum_model_set(model))
            model_set = model_set.union(min_model_set)
        if models_to_ignore is not None:
            model_set = model_set.difference(set(models_to_ignore))
        models_to_load = list(model_set)
        subgraph = nx.DiGraph(nx.subgraph(self.model_graph, models_to_load))  # Wrap subgraph in DiGraph to unfreeze it
        # For model in models_to_ignore, remove model node from graph and all ancestors that have no remaining descendants and are not in `models`
        models_to_ignore = [model for model in models_to_load if (model not in models) and (not list(subgraph.successors(model)))]
        while models_to_ignore:
            model = models_to_ignore[0]
            predecessors = list(subgraph.predecessors(model))
            subgraph.remove_node(model)
            models_to_ignore = models_to_ignore[1:]
            for predecessor in predecessors:
                if (predecessor not in models) and (not list(subgraph.successors(predecessor))) and (predecessor not in models_to_ignore):
                    models_to_ignore.append(predecessor)

        # Get model prediction order
        return list(nx.lexicographical_topological_sort(subgraph))

    # TODO: Consider adding persist to disk functionality for pred_proba dictionary to lessen memory burden on large multiclass problems.
    #  For datasets with 100+ classes, this function could potentially run the system OOM due to each pred_proba numpy array taking significant amounts of space.
    #  This issue already existed in the previous level-based version but only had the minimum required predictions in memory at a time, whereas this has all model predictions in memory.
    # TODO: Add memory optimal topological ordering -> Minimize amount of pred_probas in memory at a time, delete pred probas that are no longer required
    def get_model_pred_proba_dict(
        self,
        X: pd.DataFrame,
        models: List[str],
        model_pred_proba_dict: dict = None,
        model_pred_time_dict: dict = None,
        record_pred_time: bool = False,
        use_val_cache: bool = False,
        cascade: bool = False,
        cascade_threshold: float = 0.9,
    ):
        """
        Optimally computes pred_probas (or predictions if regression) for each model in `models`.
        Will compute each necessary model only once and store predictions in a `model_pred_proba_dict` dictionary.
        Note: Mutates model_pred_proba_dict and model_pred_time_dict input if present to minimize memory usage.

        Parameters
        ----------
        X : pd.DataFrame
            Input data to predict on.
        models : List[str]
            The list of models to predict with.
            Note that if models have dependency models, their dependencies will also be predicted with and included in the output.
        model_pred_proba_dict : dict, optional
            A dict of predict_probas that could have been computed by a prior call to `get_model_pred_proba_dict` to avoid redundant computations.
            Models already present in model_pred_proba_dict will not be predicted on.
            get_model_pred_proba_dict(X, models=['A', 'B', 'C']) is equivalent to
            get_model_pred_proba_dict(X, models=['C'], model_pred_proba_dict=get_model_pred_proba_dict(X, models=['A', 'B']))
            Note: Mutated in-place to minimize memory usage
        model_pred_time_dict : dict, optional
            If `record_pred_time==True`, this is a dict of model name to marginal time taken in seconds for the prediction of X.
            Must be specified alongside `model_pred_proba_dict` if `record_pred_time=True` and `model_pred_proba_dict != None`.
            Ignored if `record_pred_time=False`.
            Note: Mutated in-place to minimize memory usage
        record_pred_time : bool, default = False
            Whether to store marginal inference times of each model as an extra output `model_pred_time_dict`.
        use_val_cache : bool, default = False
            Whether to fetch cached val prediction probabilities for models instead of predicting on the data.
            Only set to True if X is equal to the validation data and you want to skip live predictions.
        cascade : bool, default = False
            [Experimental] Whether to perform an ensemble cascade.
            If True, the cascade is performed from left to right on the models specified in `models`.
            For each row of input data in X:
                After a model in `models` predicts on it:
                    If the prediction probability is confident (determined by `cascade_threshold`) then use that prediction probability as final result and don't predict on that row with further models.
                    Else continue predicting with later models (unless the model is the final model, in which case use that prediction probability).
            This process should speed up prediction compared to predicting on the last model for all rows, assuming earlier models are part of the dependency graph of the final model.
            Only valid for binary and multiclass classification.
            Note: When True, only the output of the final model in `models` in `model_pred_proba_dict` should be used.
        cascade_threshold : float, default = 0.9
            # TODO: Placeholder logic, replace with more complex option
            Threshold to use for determining if a row should exit the cascaded prediction early.
            If any one class has pred_proba>=cascade_threshold, then it exits early.
            Ignored if `cascade=False`.

        Returns
        -------
        If `record_pred_time==True`, outputs tuple of dicts (model_pred_proba_dict, model_pred_time_dict), else output only model_pred_proba_dict
        """
        if model_pred_proba_dict is None:
            model_pred_proba_dict = {}
        if model_pred_time_dict is None:
            model_pred_time_dict = {}
        if cascade and len(models) <= 1:
            cascade = False
        if cascade and model_pred_proba_dict:
            # Technically doesn't have to be an error, but logic gets extremely complicated if we allow this.
            raise AssertionError("Cascade is not valid when model_pred_proba_dict is specified.")
        if cascade and self.problem_type not in [BINARY, MULTICLASS]:
            raise AssertionError(f"Ensemble Cascade not implemented for problem_type=={self.problem_type}")
        if cascade and use_val_cache:
            raise AssertionError("cascade and use_val_cache cannot both be True.")

        if use_val_cache:
            _, model_pred_proba_dict = self._update_pred_proba_dict_with_val_cache(model_set=set(models), model_pred_proba_dict=model_pred_proba_dict)
        if not model_pred_proba_dict:
            # TODO: Pre-construct order if cascade, otherwise this will slow down prediction having to recompute each inference call.
            model_pred_order = self._construct_model_pred_order(models)
        else:
            model_pred_order = self._construct_model_pred_order_with_pred_dict(models, models_to_ignore=list(model_pred_proba_dict.keys()))
        if use_val_cache:
            model_set, model_pred_proba_dict = self._update_pred_proba_dict_with_val_cache(
                model_set=set(model_pred_order), model_pred_proba_dict=model_pred_proba_dict
            )
            model_pred_order = [model for model in model_pred_order if model in model_set]

        iloc_model_dict = dict()
        model_pred_proba_dict_cascade = dict()

        if cascade:
            num_rows = len(X)
            # used to keep track of which rows remain unconfident and what their original index was.
            unconfident_idx = np.array([i for i in range(num_rows)])
        else:
            num_rows = None
            unconfident_idx = None
        # The order in which models predict in the cascade. Only used when `cascade=True`
        cascade_order: List[str] = []

        # Compute model predictions in topological order
        # TODO: likely need to change this
        parallel_predict = os.environ.get("AG_DISTRIBUTED_PREDICT_MODELS_PARALLEL", "False") == "True"

        if not parallel_predict:
            for model_name in model_pred_order:
                if record_pred_time:
                    time_start = time.time()

                if cascade:
                    # Keep track of the iloc index of the current model for the rows that are predicted on.
                    #  iloc is used because it is a very compute efficient way to track the location of rows.
                    iloc_model_dict[model_name] = unconfident_idx
                model = self.load_model(model_name=model_name)
                if isinstance(model, StackerEnsembleModel):
                    if cascade:
                        # Need to predict only on the unconfident rows that remain.
                        #  This requires getting the correct indices from the dependent models' prior predictions.
                        #  Because the length of predictions in prior models differs due to early exiting,
                        #  this logic fetches the correct indices via the iloc_model_dict.
                        cascade_dict = dict()
                        for m in model_pred_proba_dict_cascade:
                            # TODO: Can probably be done faster, unsure how expensive this is.
                            cascade_dict[m] = model_pred_proba_dict_cascade[m][iloc_model_dict[model_name]]
                        preprocess_kwargs = dict(infer=False, model_pred_proba_dict=cascade_dict)
                    else:
                        preprocess_kwargs = dict(infer=False, model_pred_proba_dict=model_pred_proba_dict)
                    model_pred_proba_dict[model_name] = model.predict_proba(X, **preprocess_kwargs)
                else:
                    model_pred_proba_dict[model_name] = model.predict_proba(X)

                if record_pred_time:
                    time_end = time.time()
                    model_pred_time_dict[model_name] = time_end - time_start

                if cascade:
                    if model_name in models:
                        cascade_order.append(model_name)
                    if self.problem_type == BINARY:
                        tmp = np.zeros(num_rows, dtype="float32")
                    else:
                        tmp = np.zeros((num_rows, self.num_classes), dtype="float32")
                    tmp[iloc_model_dict[model_name]] = model_pred_proba_dict[model_name]
                    model_pred_proba_dict_cascade[model_name] = tmp
                    # If model is part of cascade, keep the predictions that are confident and don't predict on these rows with further models.
                    if model_name in models and model_name != models[-1]:
                        pred_proba = model_pred_proba_dict[model_name]
                        # Calculate confident predictions based on cascade threshold
                        # TODO: Support more sophisticated methods of calculating whether to keep a prediction
                        # TODO: Support per-model confidence specification
                        if self.problem_type == BINARY:
                            confident = (pred_proba >= cascade_threshold) | (pred_proba <= (1 - cascade_threshold))
                        elif self.problem_type == MULTICLASS:
                            confident = (pred_proba >= cascade_threshold).any(axis=1)
                        else:
                            raise AssertionError(f"Invalid cascade problem_type: {self.problem_type}")
                        unconfident_cur = ~confident
                        # Shrink X to only contain the remaining unconfident rows
                        X = X.iloc[unconfident_cur]
                        unconfident_idx = unconfident_idx[unconfident_cur]
                        # If no rows remain that are unconfident, exit cascade logic early.
                        if len(X) == 0:
                            break

            if cascade:
                # TODO: How should this be output?
                if self.problem_type == BINARY:
                    cascade_pred_proba = np.zeros(num_rows, dtype="float32")
                else:
                    cascade_pred_proba = np.zeros((num_rows, self.num_classes), dtype="float32")
                # For each model in the cascade early exit logic from first to final, update cascade_pred_proba
                #  with the pred_proba from that model of the rows it predicted on.
                #  This will result in the final pred_proba of the cascade at the end of the for-loop.
                for m in cascade_order:
                    cascade_pred_proba[iloc_model_dict[m]] = model_pred_proba_dict[m]
                # FIXME: Temp overwrite, unsure how we want to vend cascade results? In future maybe under its own model name.
                model_pred_proba_dict[models[-1]] = cascade_pred_proba
        else:
            if cascade:
                raise NotImplementedError("Cascade is not yet implemented for parallel predict.")

            # -- Init info
            import ray

            # --- Get Batches
            model_batches = {}
            for model in model_pred_order:
                min_models_set = self.get_minimum_model_set(model)
                min_models_set.remove(model)
                min_models_set = set(min_models_set)
                model_batches[model] = hash("".join(min_models_set))

            batch_hash_order = []
            for i in [model_batches[m] for m in model_pred_order]:
                if i in batch_hash_order:
                    continue
                batch_hash_order.append(i)

            batches = []
            for batch_hash in batch_hash_order:
                batch = []
                for model, model_batch_hash in model_batches.items():
                    if model_batch_hash == batch_hash:
                        batch.append(model)
                batches.append(batch)

            # -- Parallel Predict
            remote_func = ray.remote(max_calls=10, max_retries=0, retry_exceptions=False)(_remote_predict)
            self_ref = ray.put(self)
            X_ref = ray.put(X)

            def get_remote_options(_model):
                _as_not_bagged = (self.get_model_attribute(model=_model, attribute="refit_full_requires_gpu")
                                  or (self.get_model_attribute(model=_model, attribute="num_children") == 1))
                _num_gpus = self.get_model_attribute(model=_model, attribute="fit_num_gpu") if _as_not_bagged else 0
                # TODO: rework usage of this env variable
                _num_cpus = self.get_model_attribute(model=_model, attribute="fit_num_cpu") if _as_not_bagged else int(os.environ.get("AG_DISTRIBUTED_RAY_WORKER_N_CPUS", 1))
                return _as_not_bagged, _num_gpus, _num_cpus

            ag_ray_workers = int(os.environ.get("AG_DISTRIBUTED_N_RAY_WORKERS_PREDICT", 1))
            logger.info(f"Distributed Predict with {ag_ray_workers} workers at most.")

            for model_batch in batches:
                job_refs = []
                model_pred_proba_dict_ref = ray.put(model_pred_proba_dict)

                for model in model_batch[:ag_ray_workers]:
                    as_not_bagged, num_gpus, num_cpus = get_remote_options(model)
                    result_ref = remote_func.options(num_cpus=num_cpus, num_gpus=num_gpus).remote(
                        _self=self_ref,
                        model_name=model,
                        X=X_ref,
                        model_pred_proba_dict=model_pred_proba_dict_ref,
                        record_pred_time=record_pred_time,
                        as_not_bagged=as_not_bagged,
                    )
                    logger.log(20, f"Scheduled predicting with model for {model}\n\t{result_ref}")
                    job_refs.append(result_ref)
                    time.sleep(0.1)

                unfinished_models = model_batch[ag_ray_workers:]
                unfinished = job_refs
                while unfinished:
                    finished, unfinished = ray.wait(unfinished, num_returns=1)
                    model_name, result = ray.get(finished[0])
                    logger.log(20, f"Finished predicting with model for {model_name} | #Running: {len(unfinished)}")

                    if record_pred_time:
                        model_pred_proba_dict[model_name], model_pred_time_dict[model_name] = result
                    else:
                        model_pred_proba_dict[model_name] = result

                    # Re-schedule workers
                    while (len(unfinished) < ag_ray_workers) and unfinished_models:
                        as_not_bagged, num_gpus, num_cpus = get_remote_options(unfinished_models[0])
                        result_ref = remote_func.options(num_cpus=num_cpus,num_gpus=num_gpus).remote(
                            _self=self_ref,
                            model_name=unfinished_models[0],
                            X=X_ref,
                            model_pred_proba_dict=model_pred_proba_dict_ref,
                            record_pred_time=record_pred_time,
                            as_not_bagged=as_not_bagged,
                        )
                        unfinished.append(result_ref)
                        logger.log(20, f"Scheduled predicting with model for {unfinished_models[0]}\n\t{result_ref}")
                        unfinished_models = unfinished_models[1:]

            if batches:
                # Clean up ray
                ray.internal.free(object_refs=[self_ref, X_ref, model_pred_proba_dict_ref])
                del self_ref, X_ref, model_pred_proba_dict_ref

        if record_pred_time:
            return model_pred_proba_dict, model_pred_time_dict
        else:
            return model_pred_proba_dict

    def get_model_oof_dict(self, models: List[str]) -> dict:
        """
        Returns a dictionary of out-of-fold prediction probabilities, keyed by model name
        """
        return {model: self.get_model_oof(model) for model in models}

    def get_model_pred_dict(self, X: pd.DataFrame, models: List[str], record_pred_time: bool = False, **kwargs):
        """
        Optimally computes predictions for each model in `models`.
        Will compute each necessary model only once and store predictions in a `model_pred_dict` dictionary.
        Note: Mutates model_pred_proba_dict and model_pred_time_dict input if present to minimize memory usage.

        Acts as a wrapper to `self.get_model_pred_proba_dict`, converting the output to predictions.

        Parameters
        ----------
        X : pd.DataFrame
            Input data to predict on.
        models : List[str]
            The list of models to predict with.
            Note that if models have dependency models, their dependencies will also be predicted with and included in the output.
        record_pred_time : bool, default = False
            Whether to store marginal inference times of each model as an extra output `model_pred_time_dict`.
        **kwargs : dict, optional
            Refer to `self.get_model_pred_proba_dict` for documentation of remaining arguments.
            This method shares identical arguments.

        Returns
        -------
        If `record_pred_time==True`, outputs tuple of dicts (model_pred_dict, model_pred_time_dict), else output only model_pred_dict
        """
        model_pred_proba_dict = self.get_model_pred_proba_dict(X=X, models=models, record_pred_time=record_pred_time, **kwargs)
        if record_pred_time:
            model_pred_proba_dict, model_pred_time_dict = model_pred_proba_dict
        else:
            model_pred_time_dict = None

        model_pred_dict = {}
        for m in model_pred_proba_dict:
            # Convert pred_proba to pred
            model_pred_dict[m] = get_pred_from_proba(y_pred_proba=model_pred_proba_dict[m], problem_type=self.problem_type)

        if record_pred_time:
            return model_pred_dict, model_pred_time_dict
        else:
            return model_pred_dict

    def get_model_oof(self, model: str) -> np.ndarray:
        """Gets the out of fold prediction probabilities for a bagged ensemble model"""
        model_type = self.get_model_attribute(model=model, attribute="type")
        if issubclass(model_type, BaggedEnsembleModel):
            model_path = self.get_model_attribute(model=model, attribute="path")
            return model_type.load_oof(path=os.path.join(self.path, model_path))
        else:
            raise AssertionError(f"Model {model} must be a BaggedEnsembleModel to return oof_pred_proba")

    def get_model_learning_curves(self, model: str) -> dict:
        model_type = self.get_model_attribute(model=model, attribute="type")
        model_path = self.get_model_attribute(model=model, attribute="path")
        return model_type.load_learning_curves(path=os.path.join(self.path, model_path))

    def _update_pred_proba_dict_with_val_cache(self, model_set: set, model_pred_proba_dict):
        """For each model in model_set, check if y_pred_proba_val is cached to disk. If so, load and add it to model_pred_proba_dict"""
        for model in model_set:
            y_pred_proba = self.get_model_attribute(model, attribute="cached_y_pred_proba_val", default=None)
            if isinstance(y_pred_proba, bool):
                if y_pred_proba:
                    try:
                        y_pred_proba = self._load_model_y_pred_proba_val(model)
                    except FileNotFoundError:
                        y_pred_proba = None
                else:
                    y_pred_proba = None
            if y_pred_proba is not None:
                model_pred_proba_dict[model] = y_pred_proba
        model_set = model_set.difference(set(model_pred_proba_dict.keys()))
        return model_set, model_pred_proba_dict

    def get_inputs_to_stacker(
        self,
        X: pd.DataFrame,
        *,
        model: str = None,
        base_models: List[str] = None,
        model_pred_proba_dict: Optional[dict] = None,
        fit: bool = False,
        use_orig_features: bool = True,
        use_val_cache: bool = False,
    ) -> pd.DataFrame:
        """
        Returns the valid X input for a stacker model with base models equal to `base_models`.
        Pairs with `feature_metadata = self.get_feature_metadata(...)`. The contents of the returned `X` should reflect `feature_metadata`.

        Parameters
        ----------
        X : pd.DataFrame
            Input data to augment.
        model : str, default = None
            The model to derive `base_models` from.
            Cannot be specified alongside `base_models`.
        base_models : List[str], default = None
            The list of base models to augment X with.
            Base models will add their prediction probabilities as extra features to X.
            Cannot be specified alongside `model`.
        model_pred_proba_dict : dict, optional
            A dict of predict_probas that could have been computed by a prior call to `get_model_pred_proba_dict` to avoid redundant computations.
            Models already present in model_pred_proba_dict will not be predicted on.
            Note: Mutated in-place to minimize memory usage
        fit : bool, default = False
            If True, X represents the training data and the models will return their out-of-fold prediction probabilities.
            If False, X represents validation or test data and the models will predict directly on X to generate their prediction probabilities.
        use_orig_features : bool, default = True
            If True, the output DataFrame will include X's original features in addition to the new stack features.
            If False, the output DataFrame will only contain the new stack features.
        use_val_cache : bool, default = False
            Whether to fetch cached val prediction probabilities for models instead of predicting on the data.
            Only set to True if X is equal to the validation data and you want to skip live predictions.

        Returns
        -------
        X : DataFrame, an updated DataFrame with the additional stack features from `base_models`.
        """
        if model is not None and base_models is not None:
            raise AssertionError("Only one of `model`, `base_models` is allowed to be set.")

        if model is not None and base_models is None:
            base_models = self.get_base_model_names(model)
        if not base_models:
            return X
        if fit:
            model_pred_proba_dict = self.get_model_oof_dict(models=base_models)
        else:
            model_pred_proba_dict = self.get_model_pred_proba_dict(
                X=X, models=base_models, model_pred_proba_dict=model_pred_proba_dict, use_val_cache=use_val_cache
            )
        pred_proba_list = [model_pred_proba_dict[model] for model in base_models]
        stack_column_names, _ = self._get_stack_column_names(models=base_models)
        X_stacker = convert_pred_probas_to_df(pred_proba_list=pred_proba_list, problem_type=self.problem_type, columns=stack_column_names, index=X.index)
        if use_orig_features:
            X = pd.concat([X_stacker, X], axis=1)
        else:
            X = X_stacker
        return X

    def get_feature_metadata(self, use_orig_features: bool = True, model: str | None = None, base_models: List[str] | None = None) -> FeatureMetadata:
        """
        Returns the FeatureMetadata input to a `model.fit` call.
        Pairs with `X = self.get_inputs_to_stacker(...)`. The returned FeatureMetadata should reflect the contents of `X`.

        Parameters
        ----------
        use_orig_features : bool, default = True
            If True, will include the original features in the FeatureMetadata.
            If False, will only include the stack features in the FeatureMetadata.
        model : str, default = None
            If specified, it must be an already existing model.
            `base_models` will be set to the base models of `model`.
        base_models : List[str], default = None
            If specified, will add the stack features of the `base_models` to FeatureMetadata.

        Returns
        -------
        FeatureMetadata
            The FeatureMetadata that should be passed into a `model.fit` call.
        """
        if model is not None and base_models is not None:
            raise AssertionError("Only one of `model`, `base_models` is allowed to be set.")
        if model is not None and base_models is None:
            base_models = self.get_base_model_names(model)

        feature_metadata = None
        if use_orig_features:
            feature_metadata = self.feature_metadata
        if base_models:
            stack_column_names, _ = self._get_stack_column_names(models=base_models)
            stacker_type_map_raw = {column: R_FLOAT for column in stack_column_names}
            stacker_type_group_map_special = {S_STACK: stack_column_names}
            stacker_feature_metadata = FeatureMetadata(type_map_raw=stacker_type_map_raw, type_group_map_special=stacker_type_group_map_special)
            if feature_metadata is not None:
                feature_metadata = feature_metadata.join_metadata(stacker_feature_metadata)
            else:
                feature_metadata = stacker_feature_metadata
        if feature_metadata is None:
            feature_metadata = FeatureMetadata(type_map_raw={})
        return feature_metadata

    def _get_stack_column_names(self, models: List[str]) -> Tuple[List[str], int]:
        """
        Get the stack column names generated when the provided models are used as base models in a stack ensemble.
        Additionally output the number of columns per model as an int.
        """
        if self.problem_type in [MULTICLASS, SOFTCLASS]:
            stack_column_names = [stack_column_prefix + "_" + str(cls) for stack_column_prefix in models for cls in range(self.num_classes)]
            num_columns_per_model = self.num_classes
        elif self.problem_type == QUANTILE:
            stack_column_names = [stack_column_prefix + "_" + str(q) for stack_column_prefix in models for q in self.quantile_levels]
            num_columns_per_model = len(self.quantile_levels)
        else:
            stack_column_names = models
            num_columns_per_model = 1
        return stack_column_names, num_columns_per_model

    # You must have previously called fit() with cache_data=True
    # Fits _FULL versions of specified models, but does NOT link them (_FULL stackers will still use normal models as input)
    def refit_single_full(self, X=None, y=None, X_val=None, y_val=None, X_unlabeled=None, models=None, **kwargs) -> List[str]:
        if X is None:
            X = self.load_X()
        if X_val is None:
            X_val = self.load_X_val()
        if y is None:
            y = self.load_y()
        if y_val is None:
            y_val = self.load_y_val()

        if models is None:
            models = self.get_model_names()

        model_levels = dict()
        ignore_models = []
        ignore_stack_names = [REFIT_FULL_NAME]
        for stack_name in ignore_stack_names:
            ignore_models += self.get_model_names(stack_name=stack_name)  # get_model_names returns [] if stack_name does not exist
        models = [model for model in models if model not in ignore_models]
        for model in models:
            model_level = self.get_model_level(model)
            if model_level not in model_levels:
                model_levels[model_level] = []
            model_levels[model_level].append(model)

        levels = sorted(model_levels.keys())
        models_trained_full = []
        model_refit_map = {}

        fit_models_parallel = os.environ.get("AG_DISTRIBUTED_FIT_MODELS_PARALLEL", "False") == "True"

        for level in levels:
            models_level = model_levels[level]



            if not fit_models_parallel:
                for model in models_level:
                    model = self.load_model(model)
                    model_name = model.name
                    reuse_first_fold = False
                    if isinstance(model, BaggedEnsembleModel):
                        # Reuse if model is already _FULL and no X_val
                        if X_val is None:
                            reuse_first_fold = not model._bagged_mode
                    if not reuse_first_fold:
                        if isinstance(model, BaggedEnsembleModel):
                            can_refit_full = model._get_tags_child().get("can_refit_full", False)
                        else:
                            can_refit_full = model._get_tags().get("can_refit_full", False)
                        reuse_first_fold = not can_refit_full
                    if not reuse_first_fold:
                        model_full = model.convert_to_refit_full_template()
                        # Mitigates situation where bagged models barely had enough memory and refit requires more. Worst case results in OOM, but this lowers chance of failure.
                        model_full._user_params_aux["max_memory_usage_ratio"] = model.params_aux["max_memory_usage_ratio"] * 1.15
                        # TODO: Do it for all models in the level at once to avoid repeated processing of data?
                        base_model_names = self.get_base_model_names(model_name)
                        # FIXME: Logs for inference speed (1 row) are incorrect because
                        #  parents are non-refit models in this sequence and later correct after logging.
                        #  Avoiding fix at present to minimize hacks in the code.
                        #  Return to this later when Trainer controls all stacking logic to map correct parent.
                        models_trained = self.stack_new_level_core(
                            X=X,
                            y=y,
                            X_val=X_val,
                            y_val=y_val,
                            X_unlabeled=X_unlabeled,
                            models=[model_full],
                            base_model_names=base_model_names,
                            level=level,
                            stack_name=REFIT_FULL_NAME,
                            hyperparameter_tune_kwargs=None,
                            feature_prune=False,
                            k_fold=0,
                            n_repeats=1,
                            ensemble_type=type(model),
                            refit_full=True,
                            **kwargs,
                        )
                        if len(models_trained) == 0:
                            reuse_first_fold = True
                            logger.log(
                                30,
                                f"WARNING: Refit training failure detected for '{model_name}'... "
                                f"Falling back to using first fold to avoid downstream exception."
                                f"\n\tThis is likely due to an out-of-memory error or other memory related issue. "
                                f"\n\tPlease create a GitHub issue if this was triggered from a non-memory related problem.",
                            )
                            if not model.params.get("save_bag_folds", True):
                                raise AssertionError(
                                    f"Cannot avoid training failure during refit for '{model_name}' by falling back to "
                                    f"copying the first fold because it does not exist! (save_bag_folds=False)"
                                    f"\n\tPlease specify `save_bag_folds=True` in the `.fit` call to avoid this exception."
                                )

                    if reuse_first_fold:
                        # Perform fallback black-box refit logic that doesn't retrain.
                        model_full = model.convert_to_refit_full_via_copy()
                        # FIXME: validation time not correct for infer 1 batch time, needed to hack _is_refit=True to fix
                        logger.log(20, f"Fitting model: {model_full.name} | Skipping fit via cloning parent ...")
                        self._add_model(model_full, stack_name=REFIT_FULL_NAME, level=level, _is_refit=True)
                        self.save_model(model_full)
                        models_trained = [model_full.name]

                    if len(models_trained) == 1:
                        model_refit_map[model_name] = models_trained[0]
                    for model_trained in models_trained:
                        self._update_model_attr(
                            model_trained,
                            refit_full=True,
                            refit_full_parent=model_name,
                            refit_full_parent_val_score=self.get_model_attribute(model_name, "val_score"),
                        )
                    models_trained_full += models_trained
            else:
                # TODO: remove duplicated code and switch to handler.
                import ray
                ag_ray_workers=min(int(os.environ.get("AG_DISTRIBUTED_N_RAY_WORKERS",1)),len(models_level))

                # -- Parallel Refit
                remote_func=ray.remote(num_cpus=1,max_calls=8,max_retries=0,retry_exceptions=False)(_remote_refit)
                self_ref=ray.put(self)
                X_ref = ray.put(X)
                y_ref = ray.put(y)
                X_val_ref = ray.put(X_val)
                y_val_ref = ray.put(y_val)
                X_unlabeled_ref = ray.put(X_unlabeled)
                kwargs_ref = ray.put(kwargs)
                job_refs = []

                def num_gpus_for_model(_model_name) -> int:
                    return 1 if self.get_model_attribute(model=_model_name, attribute="refit_full_requires_gpu") else 0

                for model in models_level[:ag_ray_workers]:
                    # TODO: do I need GPU here?
                    result_ref=remote_func.options(num_gpus=num_gpus_for_model(model)).remote(
                        _self=self_ref,
                        original_model_name=model,
                        level=level,
                        X=X_ref,
                        y=y_ref,
                        X_val=X_val_ref,
                        y_val=y_val_ref,
                        X_unlabeled=X_unlabeled_ref,
                        kwargs=kwargs_ref,
                    )
                    logger.log(20,f"Scheduled refit for model {model}\n\t{result_ref}")
                    job_refs.append(result_ref)

                unfinished_models=models_level[ag_ray_workers:]
                unfinished=job_refs
                while unfinished:
                    finished,unfinished=ray.wait(unfinished,num_returns=1)
                    refit_full_parent, model_name, model_path, model_type,  reuse_first_fold =ray.get(finished[0])
                    self._add_model(model_type.load(path=os.path.join(self.path,model_path),reset_paths=self.reset_paths),stack_name=REFIT_FULL_NAME,
                        level=level, force_del_model=False,_is_refit=True)
                    model_refit_map[model_name]=model_name
                    self._update_model_attr(model_name,refit_full=True,refit_full_parent=refit_full_parent,
                            refit_full_parent_val_score=self.get_model_attribute(refit_full_parent,"val_score"),)
                    logger.log(20,f"Finished refit model for {model_name}")

                    # Re-schedule workers
                    while (len(unfinished)<ag_ray_workers) and unfinished_models:
                        result_ref=remote_func.options(num_gpus=num_gpus_for_model(unfinished_models[0])).remote(
                            _self=self_ref,
                            original_model_name=unfinished_models[0],
                            level=level,
                            X=X_ref,
                            y=y_ref,
                            X_val=X_val_ref,
                            y_val=y_val_ref,
                            X_unlabeled=X_unlabeled_ref,
                            kwargs=kwargs_ref,
                        )
                        logger.log(20,f"Scheduled refit for model {unfinished_models[0]}\n\t{result_ref}")
                        unfinished.append(result_ref)
                        unfinished_models=unfinished_models[1:]

                # Clean up ray
                ray.internal.free(object_refs=[self_ref,X_ref, y_ref, X_val_ref, y_val_ref,X_unlabeled_ref,kwargs_ref])
                del self_ref,X_ref, y_ref, X_val_ref, y_val_ref,X_unlabeled_ref,kwargs_ref

        keys_to_del = []
        for model in model_refit_map.keys():
            if model_refit_map[model] not in models_trained_full:
                keys_to_del.append(model)
        for key in keys_to_del:
            del model_refit_map[key]
        self.save()  # TODO: This could be more efficient by passing in arg to not save if called by refit_ensemble_full since it saves anyways later.
        return models_trained_full

    # Fits _FULL models and links them in the stack so _FULL models only use other _FULL models as input during stacking
    # If model is specified, will fit all _FULL models that are ancestors of the provided model, automatically linking them.
    # If no model is specified, all models are refit and linked appropriately.
    def refit_ensemble_full(self, model: str | List[str] = "all", **kwargs) -> dict:
        if model == "all":
            ensemble_set = self.get_model_names()
        elif isinstance(model, list):
            ensemble_set = self.get_minimum_models_set(model)
        else:
            if model == "best":
                model = self.get_model_best()
            ensemble_set = self.get_minimum_model_set(model)
        existing_models = self.get_model_names()
        ensemble_set_valid = []
        model_refit_map = self.model_refit_map()
        for model in ensemble_set:
            if model in model_refit_map and model_refit_map[model] in existing_models:
                logger.log(20, f"Model '{model}' already has a refit _FULL model: '{model_refit_map[model]}', skipping refit...")
            else:
                ensemble_set_valid.append(model)
        if ensemble_set_valid:
            models_trained_full = self.refit_single_full(models=ensemble_set_valid, **kwargs)
        else:
            models_trained_full = []

        model_refit_map = self.model_refit_map()
        for model_full in models_trained_full:
            # TODO: Consider moving base model info to a separate pkl file so that it can be edited without having to load/save the model again
            #  Downside: Slower inference speed when models are not persisted in memory prior.
            model_loaded = self.load_model(model_full)
            if isinstance(model_loaded, StackerEnsembleModel):
                for stack_column_prefix in model_loaded.stack_column_prefix_lst:
                    base_model = model_loaded.stack_column_prefix_to_model_map[stack_column_prefix]
                    new_base_model = model_refit_map[base_model]
                    new_base_model_type = self.get_model_attribute(model=new_base_model, attribute="type")
                    new_base_model_path = self.get_model_attribute(model=new_base_model, attribute="path")

                    model_loaded.base_model_paths_dict[new_base_model] = new_base_model_path
                    model_loaded.base_model_types_dict[new_base_model] = new_base_model_type
                    model_loaded.base_model_names.append(new_base_model)
                    model_loaded.stack_column_prefix_to_model_map[stack_column_prefix] = new_base_model

            model_loaded.save()  # TODO: Avoid this!

            # Remove old edges and add new edges
            edges_to_remove = list(self.model_graph.in_edges(model_loaded.name))
            self.model_graph.remove_edges_from(edges_to_remove)
            if isinstance(model_loaded, StackerEnsembleModel):
                for stack_column_prefix in model_loaded.stack_column_prefix_lst:
                    base_model_name = model_loaded.stack_column_prefix_to_model_map[stack_column_prefix]
                    self.model_graph.add_edge(base_model_name, model_loaded.name)

        self.save()
        return self.model_refit_map()

    def get_refit_full_parent(self, model: str) -> str:
        """Get refit full model's parent. If model does not have a parent, return `model`."""
        return self.get_model_attribute(model=model, attribute="refit_full_parent", default=model)

    def get_model_best(self, can_infer: bool = None, allow_full: bool = True, infer_limit: float = None, infer_limit_as_child: bool = False) -> str:
        """
        Returns the name of the model with the best validation score that satisfies all specified constraints.
        If no model satisfies the constraints, an AssertionError will be raised.

        Parameters
        ----------
        can_infer: bool, default = None
            If True, only consider models that can infer.
            If False, only consider models that can't infer.
            If None, consider all models.
        allow_full: bool, default = True
            If True, consider all models.
            If False, disallow refit_full models.
        infer_limit: float, default = None
            The maximum time in seconds per sample that a model is allowed to take during inference.
            If None, consider all models.
            If specified, consider only models that have a lower predict time per sample than `infer_limit`.
        infer_limit_as_child: bool, default = False
            If True, use the predict time per sample of the (theoretical) refit version of the model.
                If the model is already refit, the predict time per sample is unchanged.
            If False, use the predict time per sample of the model.

        Returns
        -------
        model: str
            The string name of the model with the best metric score that satisfies all constraints.
        """
        models = self.get_model_names(can_infer=can_infer)
        if not models:
            raise AssertionError("Trainer has no fit models that can infer.")
        models_full = self.get_models_attribute_dict(models=models, attribute="refit_full_parent")
        if not allow_full:
            models = [model for model in models if model not in models_full]

        predict_1_time_attribute = None
        if infer_limit is not None:
            if infer_limit_as_child:
                predict_1_time_attribute = "predict_1_child_time"
            else:
                predict_1_time_attribute = "predict_1_time"
            models_predict_1_time = self.get_models_attribute_full(models=models, attribute=predict_1_time_attribute)
            models_og = copy.deepcopy(models)
            for model_key in models_predict_1_time:
                if models_predict_1_time[model_key] is None or models_predict_1_time[model_key] > infer_limit:
                    models.remove(model_key)
            if models_og and not models:
                # get the fastest model
                models_predict_time_list = [models_predict_1_time[m] for m in models_og]
                min_time = np.array(models_predict_time_list).min()
                infer_limit_new = min_time * 1.2  # Give 20% lee-way
                logger.log(30, f"WARNING: Impossible to satisfy infer_limit constraint. Relaxing constraint from {infer_limit} to {infer_limit_new} ...")
                models = models_og
                for model_key in models_predict_1_time:
                    if models_predict_1_time[model_key] > infer_limit_new:
                        models.remove(model_key)
        if not models:
            raise AssertionError(
                f"Trainer has no fit models that can infer while satisfying the constraints: (infer_limit={infer_limit}, allow_full={allow_full})."
            )
        model_performances = self.get_models_attribute_dict(models=models, attribute="val_score")

        predict_time_attr = predict_1_time_attribute if predict_1_time_attribute is not None else "predict_time"
        models_predict_time = self.get_models_attribute_full(models=models, attribute=predict_time_attr)

        perfs = [(m, model_performances[m], models_predict_time[m]) for m in models if model_performances[m] is not None]
        if not perfs:
            models = [m for m in models if m in models_full]
            perfs = [(m, self.get_model_attribute(model=m, attribute="refit_full_parent_val_score"), models_predict_time[m]) for m in models]
            if not perfs:
                raise AssertionError("No fit models that can infer exist with a validation score to choose the best model.")
            elif not allow_full:
                raise AssertionError(
                    "No fit models that can infer exist with a validation score to choose the best model, but refit_full models exist. Set `allow_full=True` to get the best refit_full model."
                )
        return max(perfs, key=lambda i: (i[1], -i[2]))[0]

    def save_model(self, model, reduce_memory=True):
        # TODO: In future perhaps give option for the reduce_memory_size arguments, perhaps trainer level variables specified by user?
        if reduce_memory:
            model.reduce_memory_size(remove_fit=True, remove_info=False, requires_save=True)
        if self.low_memory:
            model.save()
        else:
            self.models[model.name] = model

    def save(self):
        models = self.models
        if self.low_memory:
            self.models = {}
        save_pkl.save(path=os.path.join(self.path, self.trainer_file_name), object=self)
        if self.low_memory:
            self.models = models

    def compile(self, model_names="all", with_ancestors=False, compiler_configs=None) -> List[str]:
        """
        Compile a list of models for accelerated prediction.

        Parameters
        ----------
        model_names : str or list
            A list of model names for model compilation. Alternatively, this can be 'all' or 'best'.
        compiler_configs: dict, default=None
            Model specific compiler options.
            This can be useful to specify the compiler backend for a specific model,
            e.g. {"RandomForest": {"compiler": "onnx"}}
        """
        if model_names == "all":
            model_names = self.get_model_names(can_infer=True)
        elif model_names == "best":
            if self.model_best is not None:
                model_names = [self.model_best]
            else:
                model_names = [self.get_model_best(can_infer=True)]
        if not isinstance(model_names, list):
            raise ValueError(f"model_names must be a list of model names. Invalid value: {model_names}")
        if with_ancestors:
            model_names = self.get_minimum_models_set(model_names)

        logger.log(20, f"Compiling {len(model_names)} Models ...")
        total_compile_time = 0

        model_names_to_compile = []
        model_names_to_configs_dict = dict()
        for model_name in model_names:
            model_type_inner = self.get_model_attribute(model_name, "type_inner")
            # Get model specific compiler options
            # Model type can be described with either model type, or model name as string
            if model_name in compiler_configs:
                config = compiler_configs[model_name]
            elif model_type_inner in compiler_configs:
                config = compiler_configs[model_type_inner]
            else:
                config = None
            if config is not None:
                model_names_to_compile.append(model_name)
                model_names_to_configs_dict[model_name] = config
            else:
                logger.log(20, f"Skipping compilation for {model_name} ... (No config specified)")
        for model_name in model_names_to_compile:
            model = self.load_model(model_name)
            config = model_names_to_configs_dict[model_name]

            # Check if already compiled, or if can't compile due to missing dependencies,
            # or if model hasn't implemented compiling.
            if "compiler" in config and model.get_compiler_name() == config["compiler"]:
                logger.log(20, f'Skipping compilation for {model_name} ... (Already compiled with "{model.get_compiler_name()}" backend)')
            elif model.can_compile(compiler_configs=config):
                logger.log(20, f"Compiling model: {model.name} ... Config = {config}")
                compile_start_time = time.time()
                model.compile(compiler_configs=config)
                compile_end_time = time.time()
                model.compile_time = compile_end_time - compile_start_time
                compile_type = model.get_compiler_name()
                total_compile_time += model.compile_time

                # Update model_graph in order to put compile_time into leaderboard,
                # since models are saved right after training.
                self.model_graph.nodes[model.name]["compile_time"] = model.compile_time
                self.save_model(model, reduce_memory=False)
                logger.log(20, f'\tCompiled model with "{compile_type}" backend ...')
                logger.log(20, f"\t{round(model.compile_time, 2)}s\t = Compile    runtime")
            else:
                logger.log(20, f"Skipping compilation for {model.name} ... (Unable to compile with the provided config: {config})")
        logger.log(20, f"Finished compiling models, total runtime = {round(total_compile_time, 2)}s.")
        self.save()
        return model_names

    def persist(self, model_names="all", with_ancestors=False, max_memory=None) -> List[str]:
        if model_names == "all":
            model_names = self.get_model_names()
        elif model_names == "best":
            if self.model_best is not None:
                model_names = [self.model_best]
            else:
                model_names = [self.get_model_best(can_infer=True)]
        if not isinstance(model_names, list):
            raise ValueError(f"model_names must be a list of model names. Invalid value: {model_names}")
        if with_ancestors:
            model_names = self.get_minimum_models_set(model_names)
        model_names_already_persisted = [model_name for model_name in model_names if model_name in self.models]
        if model_names_already_persisted:
            logger.log(
                30,
                f"The following {len(model_names_already_persisted)} models were already persisted and will be ignored in the model loading process: {model_names_already_persisted}",
            )
        model_names = [model_name for model_name in model_names if model_name not in model_names_already_persisted]
        if not model_names:
            logger.log(30, f"No valid unpersisted models were specified to be persisted, so no change in model persistence was performed.")
            return []
        if max_memory is not None:

            @disable_if_lite_mode(ret=True)
            def _check_memory():
                info = self.get_models_info(model_names)
                model_mem_size_map = {model: info[model]["memory_size"] for model in model_names}
                for model in model_mem_size_map:
                    if "children_info" in info[model]:
                        for child in info[model]["children_info"].values():
                            model_mem_size_map[model] += child["memory_size"]
                total_mem_required = sum(model_mem_size_map.values())
                available_mem = ResourceManager.get_available_virtual_mem()
                memory_proportion = total_mem_required / available_mem
                if memory_proportion > max_memory:
                    logger.log(
                        30,
                        f"Models will not be persisted in memory as they are expected to require {round(memory_proportion * 100, 2)}% of memory, which is greater than the specified max_memory limit of {round(max_memory*100, 2)}%.",
                    )
                    logger.log(
                        30,
                        f"\tModels will be loaded on-demand from disk to maintain safe memory usage, increasing inference latency. If inference latency is a concern, try to use smaller models or increase the value of max_memory.",
                    )
                    return False
                else:
                    logger.log(20, f"Persisting {len(model_names)} models in memory. Models will require {round(memory_proportion*100, 2)}% of memory.")
                return True

            if not _check_memory():
                return []

        models = []
        for model_name in model_names:
            model = self.load_model(model_name)
            self.models[model.name] = model
            models.append(model)

        for model in models:
            # TODO: Move this to model code
            if isinstance(model, BaggedEnsembleModel):
                for fold, fold_model in enumerate(model.models):
                    if isinstance(fold_model, str):
                        model.models[fold] = model.load_child(fold_model)
        return model_names

    # TODO: model_name change to model in params
    def load_model(self, model_name: str, path: str = None, model_type=None) -> AbstractModel:
        if isinstance(model_name, AbstractModel):
            return model_name
        if model_name in self.models.keys():
            return self.models[model_name]
        else:
            if path is None:
                path = self.get_model_attribute(model=model_name, attribute="path")  # get relative location of the model to the trainer
            if model_type is None:
                model_type = self.get_model_attribute(model=model_name, attribute="type")
            return model_type.load(path=os.path.join(self.path, path), reset_paths=self.reset_paths)

    def unpersist(self, model_names="all") -> list:
        if model_names == "all":
            model_names = list(self.models.keys())
        if not isinstance(model_names, list):
            raise ValueError(f"model_names must be a list of model names. Invalid value: {model_names}")
        unpersisted_models = []
        for model in model_names:
            if model in self.models:
                self.models.pop(model)
                unpersisted_models.append(model)
        if unpersisted_models:
            logger.log(20, f"Unpersisted {len(unpersisted_models)} models: {unpersisted_models}")
        else:
            logger.log(30, f"No valid persisted models were specified to be unpersisted, so no change in model persistence was performed.")
        return unpersisted_models

    def generate_weighted_ensemble(
        self,
        X,
        y,
        level,
        base_model_names,
        k_fold=1,
        n_repeats=1,
        stack_name=None,
        hyperparameters=None,
        ag_args_fit=None,
        time_limit=None,
        name_suffix: str = None,
        save_bag_folds=None,
        check_if_best=True,
        child_hyperparameters=None,
        get_models_func=None,
    ) -> List[str]:
        if get_models_func is None:
            get_models_func = self.construct_model_templates
        if len(base_model_names) == 0:
            logger.log(20, "No base models to train on, skipping weighted ensemble...")
            return []

        if child_hyperparameters is None:
            child_hyperparameters = {}

        if save_bag_folds is None:
            can_infer_dict = self.get_models_attribute_dict("can_infer", models=base_model_names)
            if False in can_infer_dict.values():
                save_bag_folds = False
            else:
                save_bag_folds = True

        feature_metadata = self.get_feature_metadata(use_orig_features=False, base_models=base_model_names)

        base_model_paths_dict = self.get_models_attribute_dict(attribute="path", models=base_model_names)
        base_model_paths_dict = {key: os.path.join(self.path, val) for key, val in base_model_paths_dict.items()}
        weighted_ensemble_model, _ = get_models_func(
            hyperparameters={
                "default": {
                    "ENS_WEIGHTED": [child_hyperparameters],
                }
            },
            ensemble_type=WeightedEnsembleModel,
            ensemble_kwargs=dict(
                base_model_names=base_model_names,
                base_model_paths_dict=base_model_paths_dict,
                base_model_types_dict=self.get_models_attribute_dict(attribute="type", models=base_model_names),
                base_model_types_inner_dict=self.get_models_attribute_dict(attribute="type_inner", models=base_model_names),
                base_model_performances_dict=self.get_models_attribute_dict(attribute="val_score", models=base_model_names),
                hyperparameters=hyperparameters,
                random_state=level + self.random_state,
            ),
            ag_args={"name_bag_suffix": ""},
            ag_args_fit=ag_args_fit,
            ag_args_ensemble={"save_bag_folds": save_bag_folds},
            name_suffix=name_suffix,
            level=level,
        )
        weighted_ensemble_model = weighted_ensemble_model[0]
        w = None
        if self.weight_evaluation:
            X, w = extract_column(X, self.sample_weight)
        models = self._train_multi(
            X=X,
            y=y,
            X_val=None,
            y_val=None,
            models=[weighted_ensemble_model],
            k_fold=k_fold,
            n_repeats=n_repeats,
            hyperparameter_tune_kwargs=None,
            stack_name=stack_name,
            level=level,
            time_limit=time_limit,
            ens_sample_weight=w,
            fit_kwargs=dict(feature_metadata=feature_metadata, num_classes=self.num_classes, groups=None),  # FIXME: Is this the right way to do this?
        )
        for weighted_ensemble_model_name in models:
            if check_if_best and weighted_ensemble_model_name in self.get_model_names():
                if self.model_best is None:
                    self.model_best = weighted_ensemble_model_name
                else:
                    best_score = self.get_model_attribute(self.model_best, "val_score")
                    cur_score = self.get_model_attribute(weighted_ensemble_model_name, "val_score")
                    if best_score is not None and cur_score > best_score:
                        # new best model
                        self.model_best = weighted_ensemble_model_name
        return models

    def _train_single(
        self, X, y, model: AbstractModel, X_val=None, y_val=None, X_test=None, y_test=None, total_resources=None, **model_fit_kwargs
    ) -> AbstractModel:
        """
        Trains model but does not add the trained model to this Trainer.
        Returns trained model object.
        """
        model = model.fit(X=X, y=y, X_val=X_val, y_val=y_val, X_test=X_test, y_test=y_test, total_resources=total_resources, **model_fit_kwargs)
        return model

    def _train_and_save(
        self,
        X,
        y,
        model: AbstractModel,
        X_val=None,
        y_val=None,
        X_test=None,
        y_test=None,
        stack_name="core",
        level=1,
        compute_score=True,
        total_resources=None,
        **model_fit_kwargs,
    ) -> List[str]:
        """
        Trains model and saves it to disk, returning a list with a single element: The name of the model, or no elements if training failed.
        If the model name is returned:
            The model can be accessed via self.load_model(model.name).
            The model will have metadata information stored in self.model_graph.
            The model's name will be appended to self.models_level[stack_name][level]
            The model will be accessible and usable through any Trainer function that takes as input 'model' or 'model_name'.
        Note: self._train_and_save should not be used outside of self._train_single_full
        """
        X_pseudo = model_fit_kwargs.get("X_pseudo", None)
        y_pseudo = model_fit_kwargs.get("y_pseudo", None)
        fit_start_time = time.time()
        time_limit = model_fit_kwargs.get("time_limit", None)
        model_names_trained = []
        y_pred_proba_val = None
        try:
            fit_log_message = f"Fitting model: {model.name} ..."
            if time_limit is not None:
                if time_limit <= 0:
                    logger.log(15, f"Skipping {model.name} due to lack of time remaining.")
                    return model_names_trained
                if self._time_limit is not None and self._time_train_start is not None:
                    time_left_total = self._time_limit - (fit_start_time - self._time_train_start)
                    # If only a very small amount of time remains, skip training
                    min_time_required = min(self._time_limit * 0.01, 10)
                    if (time_left_total < min_time_required) and (time_limit < min_time_required):
                        logger.log(15, f"Skipping {model.name} due to lack of time remaining.")
                        return model_names_trained
                else:
                    time_left_total = time_limit
                fit_log_message += f" Training model for up to {round(time_limit, 2)}s of the {round(time_left_total, 2)}s of remaining time."
            log_level = 10 if os.environ.get("AG_DISTRIBUTED_FIT_MODELS_PARALLEL", "False") == "True" else 20
            logger.log(log_level, fit_log_message)

            if isinstance(model, BaggedEnsembleModel) and not compute_score:
                # Do not perform OOF predictions when we don't compute a score.
                model_fit_kwargs["_skip_oof"] = True

            # If model is not bagged model and not stacked then pseudolabeled data needs to be incorporated at this level
            # Bagged model does validation on the fit level where as single models do it separately. Hence this if statement
            # is required
            if not isinstance(model, BaggedEnsembleModel) and X_pseudo is not None and y_pseudo is not None and X_pseudo.columns.equals(X.columns):
                assert_pseudo_column_match(X=X, X_pseudo=X_pseudo)
                X_w_pseudo = pd.concat([X, X_pseudo])
                y_w_pseudo = pd.concat([y, y_pseudo])
                model_fit_kwargs.pop("X_pseudo")
                model_fit_kwargs.pop("y_pseudo")
                logger.log(15, f"{len(X_pseudo)} extra rows of pseudolabeled data added to training set for {model.name}")
                model = self._train_single(X_w_pseudo, y_w_pseudo, model, X_val, y_val, X_test=X_test, y_test=y_test, **model_fit_kwargs)
            else:
                if level > 1:
                    if X_pseudo is not None and y_pseudo is not None:
                        logger.log(15, f"Dropping pseudo in stacking layer due to missing out-of-fold predictions")
                    model_fit_kwargs.pop("X_pseudo", None)
                    model_fit_kwargs.pop("y_pseudo", None)
                model = self._train_single(X, y, model, X_val, y_val, X_test=X_test, y_test=y_test, total_resources=total_resources, **model_fit_kwargs)

            fit_end_time = time.time()
            if self.weight_evaluation:
                w = model_fit_kwargs.get("sample_weight", None)
                w_val = model_fit_kwargs.get("sample_weight_val", None)
            else:
                w = None
                w_val = None
            if not compute_score:
                score = None
                model.predict_time = None
            elif X_val is not None and y_val is not None:
                y_pred_proba_val = model.predict_proba(X_val, record_time=True)
                score = model.score_with_y_pred_proba(y=y_val, y_pred_proba=y_pred_proba_val, sample_weight=w_val)
            elif isinstance(model, BaggedEnsembleModel):
                if model.is_valid_oof() or isinstance(model, WeightedEnsembleModel):
                    score = model.score_with_oof(y=y, sample_weight=w)
                else:
                    score = None
            else:
                score = None
            pred_end_time = time.time()
            if model.fit_time is None:
                model.fit_time = fit_end_time - fit_start_time
            if model.predict_time is None and score is not None:
                model.predict_time = pred_end_time - fit_end_time
            model.val_score = score
            # TODO: Add recursive=True to avoid repeatedly loading models each time this is called for bagged ensembles (especially during repeated bagging)
            self.save_model(model=model)
        except Exception as err:
            del_model = True
            if isinstance(err, TimeLimitExceeded):
                logger.log(20, f"\tTime limit exceeded... Skipping {model.name}.")
            elif isinstance(err, NotEnoughMemoryError):
                logger.warning(f"\tNot enough memory to train {model.name}... Skipping this model.")
            elif isinstance(err, NoValidFeatures):
                logger.warning(f"\tNo valid features to train {model.name}... Skipping this model.")
            elif isinstance(err, NoGPUError):
                logger.warning(f"\tNo GPUs available to train {model.name}... Skipping this model.")
            elif isinstance(err, NotEnoughCudaMemoryError):
                logger.warning(f"\tNot enough CUDA memory available to train {model.name}... Skipping this model.")
            elif isinstance(err, ImportError):
                logger.error(f"\tWarning: Exception caused {model.name} to fail during training (ImportError)... Skipping this model.")
                logger.error(f"\t\t{err}")
                del_model = False
                if self.verbosity > 2:
                    logger.exception("Detailed Traceback:")
            else:  # all other exceptions
                logger.error(f"\tWarning: Exception caused {model.name} to fail during training... Skipping this model.")
                logger.error(f"\t\t{err}")
                if self.verbosity > 0:
                    logger.exception("Detailed Traceback:")
            crash_time = time.time()
            total_time = crash_time - fit_start_time
            tb = traceback.format_exc()
            model_info = self.get_model_info(model=model)
            self._models_failed_to_train_errors[model.name] = dict(
                exc_type=err.__class__.__name__,
                exc_str=str(err),
                exc_traceback=tb,
                model_info=model_info,
                total_time=total_time,
            )

            if del_model:
                del model
        else:
            self._add_model(model=model, stack_name=stack_name, level=level, y_pred_proba_val=y_pred_proba_val)
            model_names_trained.append(model.name)
            if self.low_memory:
                del model
        return model_names_trained

    # FIXME: v1.0 Move to AbstractModel for most fields
    def _get_model_metadata(self, model: AbstractModel, stack_name: str = "core", level: int = 1) -> Dict[str, Any]:
        """
        Returns the model metadata used to initialize a node in the DAG (self.model_graph).
        """
        if isinstance(model, BaggedEnsembleModel):
            type_inner = model._child_type
        else:
            type_inner = type(model)
        num_children = len(model.models) if hasattr(model, "models") else 1
        predict_child_time = model.predict_time / num_children if model.predict_time is not None else None
        predict_1_child_time = model.predict_1_time / num_children if model.predict_1_time is not None else None
        fit_metadata = model.get_fit_metadata()

        model_param_aux = getattr(model, "_params_aux_child", model.params_aux)
        model_metadata = dict(
            fit_time=model.fit_time,
            compile_time=model.compile_time,
            predict_time=model.predict_time,
            predict_1_time=model.predict_1_time,
            predict_child_time=predict_child_time,
            predict_1_child_time=predict_1_child_time,
            predict_n_time_per_row=model.predict_n_time_per_row,
            predict_n_size=model.predict_n_size,
            val_score=model.val_score,
            eval_metric=model.eval_metric.name,
            stopping_metric=model.stopping_metric.name,
            path=os.path.relpath(model.path, self.path).split(os.sep),  # model's relative path to trainer
            type=type(model),  # Outer type, can be BaggedEnsemble, StackEnsemble (Type that is able to load the model)
            type_inner=type_inner,  # Inner type, if Ensemble then it is the type of the inner model (May not be able to load with this type)
            can_infer=model.can_infer(),
            can_fit=model.can_fit(),
            is_valid=model.is_valid(),
            stack_name=stack_name,
            level=level,
            num_children=num_children,
            fit_num_cpu=model_param_aux.get("num_cpus", 1),
            fit_num_gpu=model_param_aux.get("num_gpus", 0),
            refit_full_requires_gpu=(model_param_aux.get("num_gpus", 0) > 0) and model._user_params.get("refit_folds", False),
            **fit_metadata,
        )
        return model_metadata

    def _add_model(self, model: AbstractModel, stack_name: str = "core", level: int = 1, y_pred_proba_val=None, _is_refit=False, force_del_model=False, is_distributed_main=False) -> bool:
        """
        Registers the fit model in the Trainer object. Stores information such as model performance, save path, model type, and more.
        To use a model in Trainer, self._add_model must be called.
        If self.low_memory, then the model object will be deleted after this call. Use Trainer directly to leverage the model further.

        Parameters
        ----------
        model : AbstractModel
            Model which has been fit. This model will be registered to the Trainer.
        stack_name : str, default 'core'
            Stack name to assign the model to. This is used for advanced functionality.
        level : int, default 1
            Stack level of the stack name to assign the model to. This is used for advanced functionality.
            The model's name is appended to self.models_level[stack_name][level]
            The model's base_models (if it has any) must all be a lower level than the model.

        Returns
        -------
        boolean, True if model was registered, False if model was found to be invalid and not registered.
        """
        if model.val_score is not None and np.isnan(model.val_score):
            logger.warning(
                f"WARNING: {model.name} has a val_score of {model.val_score} (NaN)! This should never happen. The model will not be saved to avoid instability."
            )
            return False
        # TODO: Add to HPO

        node_attributes = self._get_model_metadata(model=model, stack_name=stack_name, level=level)
        if y_pred_proba_val is not None:
            # Cache y_pred_proba_val for later reuse to avoid redundant predict calls
            self._save_model_y_pred_proba_val(model=model.name, y_pred_proba_val=y_pred_proba_val)
            node_attributes["cached_y_pred_proba_val"] = True

        self.model_graph.add_node(
            model.name,
            **node_attributes,
        )
        if isinstance(model, StackerEnsembleModel):
            prior_models = self.get_model_names()
            # TODO: raise exception if no base models and level != 1?
            for stack_column_prefix in model.stack_column_prefix_lst:
                base_model_name = model.stack_column_prefix_to_model_map[stack_column_prefix]
                if base_model_name not in prior_models:
                    raise AssertionError(
                        f"Model '{model.name}' depends on model '{base_model_name}', but '{base_model_name}' is not registered as a trained model! Valid models: {prior_models}"
                    )
                elif level <= self.model_graph.nodes[base_model_name]["level"]:
                    raise AssertionError(
                        f"Model '{model.name}' depends on model '{base_model_name}', but '{base_model_name}' is not in a lower stack level. ('{model.name}' level: {level}, '{base_model_name}' level: {self.model_graph.nodes[base_model_name]['level']})"
                    )
                self.model_graph.add_edge(base_model_name, model.name)
        self._log_model_stats(model, _is_refit=_is_refit, is_distributed_main=is_distributed_main)
        if self.low_memory or force_del_model:
            del model
        return True

    def _path_attr_model(self, model: str):
        """Returns directory where attributes are cached"""
        return os.path.join(self._path_attr, model)

    def _path_to_model_attr(self, model: str, attribute: str):
        """Returns pkl file path for a cached model attribute"""
        return os.path.join(self._path_attr_model(model), f"{attribute}.pkl")

    def _save_model_y_pred_proba_val(self, model: str, y_pred_proba_val):
        """Cache y_pred_proba_val for later reuse to avoid redundant predict calls"""
        save_pkl.save(path=self._path_to_model_attr(model=model, attribute="y_pred_proba_val"), object=y_pred_proba_val)

    def _load_model_y_pred_proba_val(self, model: str):
        """Load cached y_pred_proba_val for a given model"""
        return load_pkl.load(path=self._path_to_model_attr(model=model, attribute="y_pred_proba_val"))

    # TODO: Once Python min-version is 3.8, can refactor to use positional-only argument for model
    #  https://peps.python.org/pep-0570/#empowering-library-authors
    #  Currently this method cannot accept the attribute key 'model' without making usage ugly.
    def _update_model_attr(self, model: str, **attributes):
        """Updates model node in graph with the input attributes dictionary"""
        if model not in self.model_graph:
            raise AssertionError(f'"{model}" is not a key in self.model_graph, cannot add attributes: {attributes}')
        self.model_graph.nodes[model].update(attributes)

    def _log_model_stats(self, model, _is_refit=False, is_distributed_main=False):
        """Logs model fit time, val score, predict time, and predict_1_time"""
        model = self.load_model(model)
        print_weights = model._get_tags().get("print_weights", False)

        is_log_during_distributed_fit = os.environ.get("AG_DISTRIBUTED_FIT_MODELS_PARALLEL", "False") == "True"
        is_log_during_distributed_fit = is_log_during_distributed_fit and (not is_distributed_main)
        log_level = 10 if is_log_during_distributed_fit else 20

        if print_weights:
            model_weights = model._get_model_weights()
            model_weights = {k: round(v, 3) for k, v in model_weights.items()}
            msg_weights = ""
            is_first = True
            for key, value in sorted(model_weights.items(), key=lambda x: x[1], reverse=True):
                if not is_first:
                    msg_weights += ", "
                msg_weights += f"'{key}': {value}"
                is_first = False
            logger.log(log_level, f"\tEnsemble Weights: {{{msg_weights}}}")
        if model.val_score is not None:
            if model.eval_metric.name != self.eval_metric.name:
                logger.log(log_level, f"\tNote: model has different eval_metric than default.")
            if not model.eval_metric.greater_is_better_internal:
                sign_str = "-"
            else:
                sign_str = ""
            logger.log(log_level, f"\t{round(model.val_score, 4)}\t = Validation score   ({sign_str}{model.eval_metric.name})")
        if model.fit_time is not None:
            logger.log(log_level, f"\t{round(model.fit_time, 2)}s\t = Training   runtime")
        if model.predict_time is not None:
            logger.log(log_level, f"\t{round(model.predict_time, 2)}s\t = Validation runtime")
        predict_n_time_per_row = self.get_model_attribute_full(model=model.name, attribute="predict_n_time_per_row")
        predict_n_size = self.get_model_attribute_full(model=model.name, attribute="predict_n_size", func=min)
        if predict_n_time_per_row is not None and predict_n_size is not None:
            logger.log(
                15,
                f"\t{round(1/(predict_n_time_per_row if predict_n_time_per_row else np.finfo(np.float16).eps), 1)}"
                f"\t = Inference  throughput (rows/s | {int(predict_n_size)} batch size)",
            )
        if model.predict_1_time is not None:
            fit_metadata = model.get_fit_metadata()
            predict_1_batch_size = fit_metadata.get("predict_1_batch_size", None)
            assert predict_1_batch_size is not None, "predict_1_batch_size cannot be None if predict_1_time is not None"

            if _is_refit:
                predict_1_time = self.get_model_attribute(model=model.name, attribute="predict_1_child_time")
                predict_1_time_full = self.get_model_attribute_full(model=model.name, attribute="predict_1_child_time")
            else:
                predict_1_time = model.predict_1_time
                predict_1_time_full = self.get_model_attribute_full(model=model.name, attribute="predict_1_time")

            predict_1_time_log, time_unit = convert_time_in_s_to_log_friendly(time_in_sec=predict_1_time)
            logger.log(log_level, f"\t{round(predict_1_time_log, 3)}{time_unit}\t = Validation runtime (1 row | {predict_1_batch_size} batch size | MARGINAL)")

            predict_1_time_full_log, time_unit = convert_time_in_s_to_log_friendly(time_in_sec=predict_1_time_full)
            logger.log(log_level, f"\t{round(predict_1_time_full_log, 3)}{time_unit}\t = Validation runtime (1 row | {predict_1_batch_size} batch size)")

            if not _is_refit:
                predict_1_time_child = self.get_model_attribute(model=model.name, attribute="predict_1_child_time")
                predict_1_time_child_log, time_unit = convert_time_in_s_to_log_friendly(time_in_sec=predict_1_time_child)
                logger.log(
                    log_level,
                    f"\t{round(predict_1_time_child_log, 3)}{time_unit}\t = Validation runtime (1 row | {predict_1_batch_size} batch size | REFIT | MARGINAL)",
                )

                predict_1_time_full_child = self.get_model_attribute_full(model=model.name, attribute="predict_1_child_time")
                predict_1_time_full_child_log, time_unit = convert_time_in_s_to_log_friendly(time_in_sec=predict_1_time_full_child)
                logger.log(
                    log_level, f"\t{round(predict_1_time_full_child_log, 3)}{time_unit}\t = Validation runtime (1 row | {predict_1_batch_size} batch size | REFIT)"
                )

    # TODO: Split this to avoid confusion, HPO should go elsewhere?
    def _train_single_full(
        self,
        X,
        y,
        model: AbstractModel,
        X_unlabeled=None,
        X_val=None,
        y_val=None,
        X_test=None,
        y_test=None,
        X_pseudo=None,
        y_pseudo=None,
        feature_prune=False,
        hyperparameter_tune_kwargs=None,
        stack_name="core",
        k_fold=None,
        k_fold_start=0,
        k_fold_end=None,
        n_repeats=None,
        n_repeat_start=0,
        level=1,
        time_limit=None,
        fit_kwargs=None,
        compute_score=True,
        total_resources=None,
        **kwargs,
    ) -> List[str]:
        """
        Trains a model, with the potential to train multiple versions of this model with hyperparameter tuning and feature pruning.
        Returns a list of successfully trained and saved model names.
        Models trained from this method will be accessible in this Trainer.
        """
        if self._callback_early_stop:
            return []
        check_callbacks = k_fold_start == 0 and n_repeat_start == 0
        skip_model = False
        if self.callbacks and check_callbacks:
            skip_model, time_limit = self._callbacks_before_fit(
                model=model,
                time_limit=time_limit,
                stack_name=stack_name,
                level=level,
            )
        if self._callback_early_stop or skip_model:
            return []

        model_fit_kwargs = self._get_model_fit_kwargs(
            X=X, X_val=X_val, time_limit=time_limit, k_fold=k_fold, fit_kwargs=fit_kwargs, ens_sample_weight=kwargs.get("ens_sample_weight", None)
        )
        if hyperparameter_tune_kwargs:
            if n_repeat_start != 0:
                raise ValueError(f"n_repeat_start must be 0 to hyperparameter_tune, value = {n_repeat_start}")
            elif k_fold_start != 0:
                raise ValueError(f"k_fold_start must be 0 to hyperparameter_tune, value = {k_fold_start}")
            # hpo_models (dict): keys = model_names, values = model_paths
            fit_log_message = f"Hyperparameter tuning model: {model.name} ..."
            if time_limit is not None:
                if time_limit <= 0:
                    logger.log(15, f"Skipping {model.name} due to lack of time remaining.")
                    return []
                fit_start_time = time.time()
                if self._time_limit is not None and self._time_train_start is not None:
                    time_left_total = self._time_limit - (fit_start_time - self._time_train_start)
                else:
                    time_left_total = time_limit
                fit_log_message += f" Tuning model for up to {round(time_limit, 2)}s of the {round(time_left_total, 2)}s of remaining time."
            logger.log(20, fit_log_message)
            try:
                if isinstance(model, BaggedEnsembleModel):
                    bagged_model_fit_kwargs = self._get_bagged_model_fit_kwargs(
                        k_fold=k_fold, k_fold_start=k_fold_start, k_fold_end=k_fold_end, n_repeats=n_repeats, n_repeat_start=n_repeat_start
                    )
                    model_fit_kwargs.update(bagged_model_fit_kwargs)
                    hpo_models, hpo_results = model.hyperparameter_tune(
                        X=X,
                        y=y,
                        model=model,
                        X_val=X_val,
                        y_val=y_val,
                        X_unlabeled=X_unlabeled,
                        stack_name=stack_name,
                        level=level,
                        compute_score=compute_score,
                        hyperparameter_tune_kwargs=hyperparameter_tune_kwargs,
                        total_resources=total_resources,
                        **model_fit_kwargs,
                    )
                else:
                    hpo_models, hpo_results = model.hyperparameter_tune(
                        X=X,
                        y=y,
                        X_val=X_val,
                        y_val=y_val,
                        hyperparameter_tune_kwargs=hyperparameter_tune_kwargs,
                        total_resources=total_resources,
                        **model_fit_kwargs,
                    )
                if len(hpo_models) == 0:
                    logger.warning(f"No model was trained during hyperparameter tuning {model.name}... Skipping this model.")
            except Exception as err:
                logger.exception(f"Warning: Exception caused {model.name} to fail during hyperparameter tuning... Skipping this model.")
                logger.warning(err)
                del model
                model_names_trained = []
            else:
                # Commented out because it takes too much space (>>5 GB if run for an hour on a small-medium sized dataset)
                # self.hpo_results[model.name] = hpo_results
                model_names_trained = []
                self._extra_banned_names.add(model.name)
                for model_hpo_name, model_info in hpo_models.items():
                    model_hpo = self.load_model(model_hpo_name, path=os.path.relpath(model_info["path"], self.path), model_type=type(model))
                    logger.log(20, f"Fitted model: {model_hpo.name} ...")
                    if self._add_model(model=model_hpo, stack_name=stack_name, level=level):
                        model_names_trained.append(model_hpo.name)
        else:
            model_fit_kwargs.update(dict(X_pseudo=X_pseudo, y_pseudo=y_pseudo))
            if isinstance(model, BaggedEnsembleModel):
                bagged_model_fit_kwargs = self._get_bagged_model_fit_kwargs(
                    k_fold=k_fold, k_fold_start=k_fold_start, k_fold_end=k_fold_end, n_repeats=n_repeats, n_repeat_start=n_repeat_start
                )
                model_fit_kwargs.update(bagged_model_fit_kwargs)
            model_names_trained = self._train_and_save(
                X=X,
                y=y,
                model=model,
                X_val=X_val,
                y_val=y_val,
                X_test=X_test,
                y_test=y_test,
                X_unlabeled=X_unlabeled,
                stack_name=stack_name,
                level=level,
                compute_score=compute_score,
                total_resources=total_resources,
                **model_fit_kwargs,
            )
        if self.callbacks and check_callbacks:
            self._callbacks_after_fit(model_names=model_names_trained, stack_name=stack_name, level=level)
        self.save()
        return model_names_trained

    def _callbacks_before_fit(
        self,
        *,
        model: AbstractModel,
        time_limit: float | None,
        stack_name: str,
        level: int,
    ):
        skip_model = False
        ts = time.time()
        for callback in self.callbacks:
            callback_early_stop, callback_skip_model = callback.before_model_fit(
                trainer=self,
                model=model,
                time_limit=time_limit,
                stack_name=stack_name,
                level=level,
            )
            if callback_early_stop:
                self._callback_early_stop = True
            if callback_skip_model:
                skip_model = True
            if time_limit is not None:
                te = time.time()
                time_limit -= te - ts
                ts = te
        return skip_model, time_limit

    def _callbacks_after_fit(
        self,
        *,
        model_names: List[str],
        stack_name: str,
        level: int,
    ):
        for callback in self.callbacks:
            callback_early_stop = callback.after_model_fit(
                self,
                model_names=model_names,
                stack_name=stack_name,
                level=level,
            )
            if callback_early_stop:
                self._callback_early_stop = True

    # TODO: How to deal with models that fail during this? They have trained valid models before, but should we still use those models or remove the entire model? Currently we still use models.
    # TODO: Time allowance can be made better by only using time taken during final model training and not during HPO and feature pruning.
    # TODO: Time allowance not accurate if running from fit_continue
    # TODO: Remove level and stack_name arguments, can get them automatically
    # TODO: Make sure that pretraining on X_unlabeled only happens 1 time rather than every fold of bagging. (Do during pretrain API work?)
    def _train_multi_repeats(self, X, y, models: list, n_repeats, n_repeat_start=1, time_limit=None, time_limit_total_level=None, **kwargs) -> List[str]:
        """
        Fits bagged ensemble models with additional folds and/or bagged repeats.
        Models must have already been fit prior to entering this method.
        This method should only be called in self._train_multi
        Returns a list of successfully trained and saved model names.
        """
        if time_limit_total_level is None:
            time_limit_total_level = time_limit
        models_valid = models
        models_valid_next = []
        repeats_completed = 0
        time_start = time.time()
        for n in range(n_repeat_start, n_repeats):
            if not models_valid:
                break  # No models to repeat
            if time_limit is not None:
                time_start_repeat = time.time()
                time_left = time_limit - (time_start_repeat - time_start)
                if n == n_repeat_start:
                    time_required = time_limit_total_level * 0.575  # Require slightly over 50% to be safe
                else:
                    time_required = (time_start_repeat - time_start) / repeats_completed * (0.575 / 0.425)
                if time_left < time_required:
                    logger.log(15, "Not enough time left to finish repeated k-fold bagging, stopping early ...")
                    break
            logger.log(20, f"Repeating k-fold bagging: {n+1}/{n_repeats}")
            for i, model in enumerate(models_valid):
                if self._callback_early_stop:
                    break
                if not self.get_model_attribute(model=model, attribute="can_fit"):
                    if isinstance(model, str):
                        models_valid_next.append(model)
                    else:
                        models_valid_next.append(model.name)
                    continue

                if isinstance(model, str):
                    model = self.load_model(model)
                if not isinstance(model, BaggedEnsembleModel):
                    raise AssertionError(
                        f"{model.name} must inherit from BaggedEnsembleModel to perform repeated k-fold bagging. Model type: {type(model).__name__}"
                    )
                if time_limit is None:
                    time_left = None
                else:
                    time_start_model = time.time()
                    time_left = time_limit - (time_start_model - time_start)

                models_valid_next += self._train_single_full(
                    X=X, y=y, model=model, k_fold_start=0, k_fold_end=None, n_repeats=n + 1, n_repeat_start=n, time_limit=time_left, **kwargs
                )
            models_valid = copy.deepcopy(models_valid_next)
            models_valid_next = []
            repeats_completed += 1
        logger.log(20, f"Completed {n_repeat_start + repeats_completed}/{n_repeats} k-fold bagging repeats ...")
        return models_valid

    def _train_multi_initial(
        self, X, y, models: List[AbstractModel], k_fold, n_repeats, hyperparameter_tune_kwargs=None, time_limit=None, feature_prune_kwargs=None, **kwargs
    ):
        """
        Fits models that have not previously been fit.
        This method should only be called in self._train_multi
        Returns a list of successfully trained and saved model names.
        """
        multi_fold_time_start = time.time()
        fit_args = dict(
            X=X,
            y=y,
            k_fold=k_fold,
        )
        fit_args.update(kwargs)

        hpo_enabled = False
        if hyperparameter_tune_kwargs:
            for key in hyperparameter_tune_kwargs:
                if hyperparameter_tune_kwargs[key] is not None:
                    hpo_enabled = True
                    break

        hpo_time_ratio = 0.9
        if hpo_enabled:
            time_split = True
        else:
            time_split = False
        k_fold_start = 0
        bagged = k_fold > 0
        if not bagged:
            time_ratio = hpo_time_ratio if hpo_enabled else 1
            models = self._train_multi_fold(
                models=models,
                hyperparameter_tune_kwargs=hyperparameter_tune_kwargs,
                time_limit=time_limit,
                time_split=time_split,
                time_ratio=time_ratio,
                **fit_args,
            )
        else:
            time_ratio = hpo_time_ratio if hpo_enabled else 1
            models = self._train_multi_fold(
                models=models,
                hyperparameter_tune_kwargs=hyperparameter_tune_kwargs,
                k_fold_start=0,
                k_fold_end=k_fold,
                n_repeats=n_repeats,
                n_repeat_start=0,
                time_limit=time_limit,
                time_split=time_split,
                time_ratio=time_ratio,
                **fit_args,
            )

        multi_fold_time_elapsed = time.time() - multi_fold_time_start
        if time_limit is not None:
            time_limit = time_limit - multi_fold_time_elapsed

        if feature_prune_kwargs is not None and len(models) > 0:
            feature_prune_time_start = time.time()
            model_fit_kwargs = self._get_model_fit_kwargs(
                X=X,
                X_val=kwargs.get("X_val", None),
                time_limit=None,
                k_fold=k_fold,
                fit_kwargs=kwargs.get("fit_kwargs", {}),
                ens_sample_weight=kwargs.get("ens_sample_weight"),
            )
            model_fit_kwargs.update(dict(X=X, y=y, X_val=kwargs.get("X_val", None), y_val=kwargs.get("y_val", None)))
            if bagged:
                bagged_model_fit_kwargs = self._get_bagged_model_fit_kwargs(
                    k_fold=k_fold, k_fold_start=k_fold_start, k_fold_end=k_fold, n_repeats=n_repeats, n_repeat_start=0
                )
                model_fit_kwargs.update(bagged_model_fit_kwargs)

            candidate_features = self._proxy_model_feature_prune(
                time_limit=time_limit,
                layer_fit_time=multi_fold_time_elapsed,
                level=kwargs["level"],
                features=X.columns.tolist(),
                model_fit_kwargs=model_fit_kwargs,
                **feature_prune_kwargs,
            )
            if time_limit is not None:
                time_limit = time_limit - (time.time() - feature_prune_time_start)

            fit_args["X"] = X[candidate_features]
            fit_args["X_val"] = kwargs["X_val"][candidate_features] if isinstance(kwargs.get("X_val", None), pd.DataFrame) else kwargs.get("X_val", None)

            if len(candidate_features) < len(X.columns):
                unfit_models = []
                original_prune_map = {}
                for model in models:
                    unfit_model = self.load_model(model).convert_to_template()
                    unfit_model.rename(f"{unfit_model.name}_Prune")
                    unfit_models.append(unfit_model)
                    original_prune_map[unfit_model.name] = model
                pruned_models = self._train_multi_fold(
                    models=unfit_models,
                    hyperparameter_tune_kwargs=None,
                    k_fold_start=k_fold_start,
                    k_fold_end=k_fold,
                    n_repeats=n_repeats,
                    n_repeat_start=0,
                    time_limit=time_limit,
                    **fit_args,
                )
                force_prune = feature_prune_kwargs.get("force_prune", False)
                models = self._retain_better_pruned_models(pruned_models=pruned_models, original_prune_map=original_prune_map, force_prune=force_prune)
        return models

    # TODO: Ban KNN from being a Stacker model outside of aux. Will need to ensemble select on all stack layers ensemble selector to make it work
    # TODO: Robert dataset, LightGBM is super good but RF and KNN take all the time away from it on 1h despite being much worse
    # TODO: Add time_limit_per_model
    # TODO: Rename for v0.1
    def _train_multi_fold(
        self, X, y, models: List[AbstractModel], time_limit=None, time_split=False, time_ratio=1, hyperparameter_tune_kwargs=None, **kwargs
    ) -> List[str]:
        """
        Trains and saves a list of models sequentially.
        This method should only be called in self._train_multi_initial
        Returns a list of trained model names.
        """
        models_valid = []
        time_start = time.time()
        if time_limit is not None:
            time_limit = time_limit * time_ratio
        if time_limit is not None and len(models) > 0:
            time_limit_model_split = time_limit / len(models)
        else:
            time_limit_model_split = time_limit
<<<<<<< HEAD

        fit_models_parallel = os.environ.get("AG_DISTRIBUTED_FIT_MODELS_PARALLEL", "False") == "True"
        if kwargs["stack_name"] != "core":
            fit_models_parallel = False
        if os.environ.get("TMP_DISABLED_AG_DISTRIBUTED_FIT_MODELS_PARALLEL", "False") == "True":
            fit_models_parallel = False

        if not fit_models_parallel:
            for i, model in enumerate(models):
                if isinstance(model, str):
                    model = self.load_model(model)
                elif self.low_memory:
                    model = copy.deepcopy(model)
                if hyperparameter_tune_kwargs is not None and isinstance(hyperparameter_tune_kwargs, dict):
                    hyperparameter_tune_kwargs_model = hyperparameter_tune_kwargs.get(model.name, None)
=======
        for i, model in enumerate(models):
            if self._callback_early_stop:
                return models_valid
            if isinstance(model, str):
                model = self.load_model(model)
            elif self.low_memory:
                model = copy.deepcopy(model)
            if hyperparameter_tune_kwargs is not None and isinstance(hyperparameter_tune_kwargs, dict):
                hyperparameter_tune_kwargs_model = hyperparameter_tune_kwargs.get(model.name, None)
            else:
                hyperparameter_tune_kwargs_model = None
            # TODO: Only update scores when finished, only update model as part of final models if finished!
            if time_split:
                time_left = time_limit_model_split
            else:
                if time_limit is None:
                    time_left = None
>>>>>>> 93cbabe4
                else:
                    hyperparameter_tune_kwargs_model = None
                # TODO: Only update scores when finished, only update model as part of final models if finished!
                if time_split:
                    time_left = time_limit_model_split
                else:
                    if time_limit is None:
                        time_left = None
                    else:
                        time_start_model = time.time()
                        time_left = time_limit - (time_start_model - time_start)
                model_name_trained_lst = self._train_single_full(
                    X, y, model, time_limit=time_left, hyperparameter_tune_kwargs=hyperparameter_tune_kwargs_model,
                    **kwargs)
                if self.low_memory:
                    del model
                models_valid += model_name_trained_lst
            return models_valid

        import ray

        remote_p = ray.remote(max_calls=8, max_retries=0, retry_exceptions=False)(_remote_train_multi_fold)
        ag_ray_workers = min(int(os.environ.get("AG_DISTRIBUTED_N_RAY_WORKERS", 1)), len(models))
        self_ref = ray.put(self)
        X_ref = ray.put(X)
        y_ref = ray.put(y)
        kwargs_ref = ray.put(kwargs)
        hyperparameter_tune_kwargs_ref = ray.put(hyperparameter_tune_kwargs)
        job_refs = []

        def num_gpus_for_model(_model) -> int:
            model_gpus_per_fit = getattr(_model, "model_base", _model)._user_params_aux.get("num_gpus", 0)
            return model_gpus_per_fit if ((model_gpus_per_fit > 0) and _model._user_params.get("refit_folds", False)) else 0

        # Start initial jobs
        logger.log(20, f"Scheduling work for {ag_ray_workers} many workers...")
        total_num_cpus = kwargs.get("total_resources", {}).get("num_cpus", 1)
        total_num_gpus = kwargs.get("total_resources", {}).get("num_gpus", 0)

        # fix "auto" case
        if isinstance(total_num_cpus, str):
            total_num_cpus = get_resource_manager().get_cpu_count()
        if isinstance(total_num_gpus, str):
            total_num_gpus = get_resource_manager().get_gpu_count()

        org_total_num_cpus = total_num_cpus
        n_splits = kwargs.get("k_fold", 1) * kwargs.get("n_repeats", 1)  # TODO: what happens in HO case?
        job_ref_to_resources = {}
        rest_models = []
        for model_i in range(len(models)):
            model = models[model_i]
            num_gpu_for_fitter = num_gpus_for_model(model)
            model_needs_num_cpus = 1 + getattr(model, "model_base", model)._user_params_aux.get("num_cpus", 0) * n_splits
            model_needs_num_gpus = num_gpu_for_fitter + getattr(model, "model_base", model)._user_params_aux.get("num_gpus", 0) * n_splits

            if len(job_refs) >= ag_ray_workers:
                rest_models.extend(models[model_i:])
                break
            if (total_num_cpus <= -(org_total_num_cpus // 10)): # allow for oversubscribing to half the # of CPUs
                rest_models.extend(models[model_i:])
                break
            if (model_needs_num_gpus > 0) and (total_num_gpus <= (model_needs_num_gpus // 2)):
                logger.log(20, f"Delay scheduling model {model.name} due to not enough GPUs.")
                rest_models.append(model)
                continue

            result_ref = remote_p.options(num_cpus=int(os.environ.get("AG_DISTRIBUTED_RAY_WORKER_N_CPUS", 1)), num_gpus=num_gpu_for_fitter).remote(
                _self=self_ref,
                model=ray.put(model),
                X=X_ref,
                y=y_ref,
                hyperparameter_tune_kwargs=hyperparameter_tune_kwargs_ref,
                time_split=time_split,
                time_limit_model_split=time_limit_model_split,
                time_limit=time_limit,
                time_start=time_start,
                kwargs=kwargs_ref,
            )
            logger.log(20, f"Scheduled model training for {model.name}\n\t{result_ref}")
            job_refs.append(result_ref)

            # Adjust for resources used
            job_ref_to_resources[result_ref] = dict(num_cpus=model_needs_num_cpus, num_gpus=model_needs_num_gpus)
            total_num_gpus -= model_needs_num_gpus
            total_num_cpus -= model_needs_num_cpus
            time.sleep(0.5)

        unfinished_models = rest_models
        unfinished = job_refs
        # include 5 second overhead.
        timeout = int(time_limit - (time.time() - time_start) + 5) if time_limit is not None else None
        while unfinished:
            # Get results - only 1 at a time
            finished, unfinished = ray.wait(unfinished, num_returns=1, timeout=timeout)
            if not finished:
                logger.log(20, "Ran into timeout while waiting for model training to finish. Stopping now.")
                for f in unfinished:
                    ray.cancel(f)
                break

            to_free_resources = job_ref_to_resources[finished[0]]
            total_num_gpus += to_free_resources["num_gpus"]
            total_num_cpus += to_free_resources["num_cpus"]
            del job_ref_to_resources[finished[0]]

            model_name, model_path, model_type = ray.get(finished[0])

            if model_path is None:
                logger.log(20, f"Model training failed for {model_name if isinstance(model_name, str) else model_name.name}.")
            else:
                logger.log(20, f"Finished all jobs for {model_name}. #Running {len(unfinished)}. "
                               f"Time remaining for this layer {int(time_limit - (time.time() - time_start)) if time_limit is not None else -1}s...")
                # Self object is not mutated during worker execution, so no need to add model to self (again)
                self._add_model(model_type.load(path=os.path.join(self.path, model_path), reset_paths=self.reset_paths),
                                stack_name=kwargs["stack_name"], level=kwargs["level"], force_del_model=False, is_distributed_main=True)
                models_valid += [model_name]

            # Stop due to time limit
            if (time_limit is not None) and ((time.time() - time_start) > time_limit):
                logger.log(20, "Time limit reached for this stacking layer. Stopping model training and cancel pending tasks.")
                for f in unfinished:
                    ray.cancel(f)
                break

            # Re-schedule workers
            model_i = 0
            while (len(unfinished) < ag_ray_workers) and unfinished_models:
                # available_resources = ray.available_resources()
                # print(available_resources)
                if model_i >= len(unfinished_models):
                    logger.log(20, "Delay scheduling any model due to not being able to schedule any yet-to-fit model.")
                    break

                model = unfinished_models[model_i]
                num_gpu_for_fitter = num_gpus_for_model(model)
                model_needs_num_cpus = 1 + getattr(model, "model_base", model)._user_params_aux.get("num_cpus",0) * n_splits
                model_needs_num_gpus = num_gpu_for_fitter + getattr(model, "model_base", model)._user_params_aux.get("num_gpus", 0) * n_splits

                av_cpus = total_num_cpus # min(available_resources.get("CPU", 0), total_num_cpus)
                av_gpus = total_num_gpus # min(available_resources.get("GPU", 0), total_num_gpus)
                if (av_cpus<= -(org_total_num_cpus // 10)): # allow for oversubscribing 10% of the # of CPUs
                    # logger.log(20, f"Delay scheduling model {model.name} due to not enough CPUs.")
                    model_i += 1
                    continue
                if (model_needs_num_gpus > 0) and (av_gpus <= (model_needs_num_gpus // 2)):
                    # logger.log(20, f"Delay scheduling model {model.name} due to not enough GPUs.")
                    model_i += 1
                    continue

                result_ref = remote_p.options(num_cpus=int(os.environ.get("AG_DISTRIBUTED_RAY_WORKER_N_CPUS", 1)), num_gpus=num_gpu_for_fitter).remote(
                    _self=self_ref,
                    model=ray.put(model),
                    X=X_ref,
                    y=y_ref,
                    hyperparameter_tune_kwargs=hyperparameter_tune_kwargs_ref,
                    time_split=time_split,
                    time_limit_model_split=time_limit_model_split,
                    time_limit=time_limit,
                    time_start=time_start,
                    kwargs=kwargs_ref,
                )
                unfinished.append(result_ref)
                job_ref_to_resources[result_ref] = dict(num_cpus=model_needs_num_cpus, num_gpus=model_needs_num_gpus)
                total_num_gpus -= model_needs_num_gpus
                total_num_cpus -= model_needs_num_cpus
                logger.log(20, f"Scheduled model training for {model.name}\n\t{result_ref}")
                del model, unfinished_models[model_i]
                model_i = 0
                time.sleep(0.5)

        # Clean up ray
        ray.internal.free(object_refs=[self_ref, X_ref, y_ref, kwargs_ref, hyperparameter_tune_kwargs_ref])
        del self_ref, X_ref, y_ref, kwargs_ref, hyperparameter_tune_kwargs_ref

        logger.log(20, "Finished all work this stacking layer.")
        return models_valid

    def _train_multi(
        self,
        X,
        y,
        models: List[AbstractModel],
        hyperparameter_tune_kwargs=None,
        feature_prune_kwargs=None,
        k_fold=None,
        n_repeats=None,
        n_repeat_start=0,
        time_limit=None,
        force_full_repeated_cross_validation: bool = False,
        **kwargs,
    ) -> List[str]:
        """
        Train a list of models using the same data.
        Assumes that input data has already been processed in the form the models will receive as input (including stack feature generation).
        Trained models are available in the trainer object.
        Note: Consider using public APIs instead of this.
        Returns a list of trained model names.
        """
        time_limit_total_level = time_limit
        if k_fold is None:
            k_fold = self.k_fold
        if n_repeats is None:
            n_repeats = self.n_repeats
        if (k_fold == 0) and (n_repeats != 1):
            raise ValueError(f"n_repeats must be 1 when k_fold is 0, values: ({n_repeats}, {k_fold})")
        if (time_limit is None and feature_prune_kwargs is None) or force_full_repeated_cross_validation:
            n_repeats_initial = n_repeats
        else:
            n_repeats_initial = 1
        if n_repeat_start == 0:
            time_start = time.time()
            model_names_trained = self._train_multi_initial(
                X=X,
                y=y,
                models=models,
                k_fold=k_fold,
                n_repeats=n_repeats_initial,
                hyperparameter_tune_kwargs=hyperparameter_tune_kwargs,
                feature_prune_kwargs=feature_prune_kwargs,
                time_limit=time_limit,
                **kwargs,
            )
            n_repeat_start = n_repeats_initial
            if time_limit is not None:
                time_limit = time_limit - (time.time() - time_start)
        else:
            model_names_trained = models
        if (n_repeats > 1) and (n_repeat_start < n_repeats):
            model_names_trained = self._train_multi_repeats(
                X=X,
                y=y,
                models=model_names_trained,
                k_fold=k_fold,
                n_repeats=n_repeats,
                n_repeat_start=n_repeat_start,
                time_limit=time_limit,
                time_limit_total_level=time_limit_total_level,
                **kwargs,
            )
        return model_names_trained

    def _train_multi_and_ensemble(
        self,
        X,
        y,
        X_val,
        y_val,
        X_test=None,
        y_test=None,
        hyperparameters: dict = None,
        X_unlabeled=None,
        num_stack_levels=0,
        time_limit=None,
        groups=None,
        **kwargs,
    ) -> List[str]:
        """Identical to self.train_multi_levels, but also saves the data to disk. This should only ever be called once."""
        if time_limit is not None and time_limit <= 0:
            raise AssertionError(f"Not enough time left to train models. Consider specifying a larger time_limit. Time remaining: {round(time_limit, 2)}s")
        if self.save_data and not self.is_data_saved:
            self.save_X(X)
            self.save_y(y)
            if X_val is not None:
                self.save_X_val(X_val)
                if y_val is not None:
                    self.save_y_val(y_val)
            if X_test is not None:
                self.save_X_test(X_test)
                if y_test is not None:
                    self.save_y_test(y_test)
            self.is_data_saved = True
        if self._groups is None:
            self._groups = groups
        self._num_rows_train = len(X)
        if X_val is not None:
            self._num_rows_val = len(X_val)
        if X_test is not None:
            self._num_rows_test = len(X_test)
        self._num_cols_train = len(list(X.columns))
        model_names_fit = self.train_multi_levels(
            X,
            y,
            hyperparameters=hyperparameters,
            X_val=X_val,
            y_val=y_val,
            X_test=X_test,
            y_test=y_test,
            X_unlabeled=X_unlabeled,
            level_start=1,
            level_end=num_stack_levels + 1,
            time_limit=time_limit,
            **kwargs,
        )
        if len(self.get_model_names()) == 0:
            # TODO v1.0: Add toggle to raise exception if no models trained
            logger.log(30, "Warning: AutoGluon did not successfully train any models")
        return model_names_fit

    def _predict_model(self, X, model, model_pred_proba_dict=None, cascade=False):
        y_pred_proba = self._predict_proba_model(X=X, model=model, model_pred_proba_dict=model_pred_proba_dict, cascade=cascade)
        return get_pred_from_proba(y_pred_proba=y_pred_proba, problem_type=self.problem_type)

    def _predict_proba_model(self, X, model, model_pred_proba_dict=None, cascade=False):
        return self.get_pred_proba_from_model(model=model, X=X, model_pred_proba_dict=model_pred_proba_dict, cascade=cascade)

    def _proxy_model_feature_prune(
        self, model_fit_kwargs: dict, time_limit: float, layer_fit_time: float, level: int, features: List[str], **feature_prune_kwargs: dict
    ) -> List[str]:
        """
        Uses the best LightGBM-based base learner of this layer to perform time-aware permutation feature importance based feature pruning.
        If all LightGBM models fail, use the model that achieved the highest validation accuracy. Feature pruning gets the smaller of the
        remaining layer time limit and k times (default=2) it took to fit the base learners of this layer as its resource. Note that feature pruning can
        exit earlier based on arguments in feature_prune_kwargs. The method returns the list of feature names that survived the pruning procedure.

        Parameters
        ----------
        feature_prune_kwargs : dict
            Feature pruning kwarg arguments. Should contain arguments passed to FeatureSelector.select_features. One can optionally attach the following
            additional kwargs that are consumed at this level: 'proxy_model_class' to use a model of particular type with the highest validation score as the
            proxy model, 'feature_prune_time_limit' to manually specify how long we should perform the feature pruning procedure for, 'k' to specify how long
            we should perform feature pruning for if 'feature_prune_time_limit' has not been set (feature selection time budget is set to k * layer_fit_time),
            and 'raise_exception' to signify that AutoGluon should throw an exception if feature pruning errors out.
        time_limit : float
            Time limit left within the current stack layer in seconds. Feature pruning should never take more than this time.
        layer_fit_time : float
            How long it took to fit all the models in this layer once. Used to calculate how long to feature prune for.
        level : int
            Level of this stack layer.
        features: List[str]
            The list of feature names in the inputted dataset.

        Returns
        -------
        candidate_features : List[str]
            Feature names that survived the pruning procedure.
        """
        k = feature_prune_kwargs.pop("k", 2)
        proxy_model_class = feature_prune_kwargs.pop("proxy_model_class", self._get_default_proxy_model_class())
        feature_prune_time_limit = feature_prune_kwargs.pop("feature_prune_time_limit", None)
        raise_exception_on_fail = feature_prune_kwargs.pop("raise_exception", False)

        proxy_model = self._get_feature_prune_proxy_model(proxy_model_class=proxy_model_class, level=level)
        if proxy_model is None:
            return features

        if feature_prune_time_limit is not None:
            feature_prune_time_limit = min(max(time_limit - layer_fit_time, 0), feature_prune_time_limit)
        elif time_limit is not None:
            feature_prune_time_limit = min(max(time_limit - layer_fit_time, 0), max(k * layer_fit_time, 0.05 * time_limit))
        else:
            feature_prune_time_limit = max(k * layer_fit_time, 300)

        if feature_prune_time_limit < 2 * proxy_model.fit_time:
            logger.warning(
                f"Insufficient time to train even a single feature pruning model (remaining: {feature_prune_time_limit}, "
                f"needed: {proxy_model.fit_time}). Skipping feature pruning."
            )
            return features
        selector = FeatureSelector(
            model=proxy_model, time_limit=feature_prune_time_limit, raise_exception=raise_exception_on_fail, problem_type=self.problem_type
        )
        candidate_features = selector.select_features(**feature_prune_kwargs, **model_fit_kwargs)
        return candidate_features

    def _get_default_proxy_model_class(self):
        return None

    def _retain_better_pruned_models(self, pruned_models: List[str], original_prune_map: dict, force_prune: bool = False) -> List[str]:
        """
        Compares models fit on the pruned set of features with their counterpart, models fit on full set of features.
        Take the model that achieved a higher validation set score and delete the other from self.model_graph.

        Parameters
        ----------
        pruned_models : List[str]
            A list of pruned model names.
        original_prune_map : dict
            A dictionary mapping the names of models fitted on pruned features to the names of models fitted on original features.
        force_prune : bool, default = False
            If set to true, force all base learners to work with the pruned set of features.

        Returns
        ----------
        models : List[str]
            A list of model names.
        """
        models = []
        for pruned_model in pruned_models:
            original_model = original_prune_map[pruned_model]
            leaderboard = self.leaderboard()
            original_score = leaderboard[leaderboard["model"] == original_model]["score_val"].item()
            pruned_score = leaderboard[leaderboard["model"] == pruned_model]["score_val"].item()
            score_str = f"({round(pruned_score, 4)} vs {round(original_score, 4)})"
            if force_prune:
                logger.log(30, f"Pruned score vs original score is {score_str}. Replacing original model since force_prune=True...")
                self.delete_models(models_to_delete=original_model, dry_run=False)
                models.append(pruned_model)
            elif pruned_score > original_score:
                logger.log(30, f"Model trained with feature pruning score is better than original model's score {score_str}. Replacing original model...")
                self.delete_models(models_to_delete=original_model, dry_run=False)
                models.append(pruned_model)
            else:
                logger.log(30, f"Model trained with feature pruning score is not better than original model's score {score_str}. Keeping original model...")
                self.delete_models(models_to_delete=pruned_model, dry_run=False)
                models.append(original_model)
        return models

    # TODO: Enable raw=True for bagged models when X=None
    #  This is non-trivial to implement for multi-layer stacking ensembles on the OOF data.
    # TODO: Consider limiting X to 10k rows here instead of inside the model call
    def get_feature_importance(self, model=None, X=None, y=None, raw=True, **kwargs) -> pd.DataFrame:
        if model is None:
            model = self.model_best
        model: AbstractModel = self.load_model(model)
        if X is None and model.val_score is None:
            raise AssertionError(
                f"Model {model.name} is not valid for generating feature importances on original training data because no validation data was used during training, please specify new test data to compute feature importances."
            )

        if X is None:
            if isinstance(model, WeightedEnsembleModel):
                if self.bagged_mode:
                    if raw:
                        raise AssertionError(
                            "`feature_stage='transformed'` feature importance on the original training data is not yet supported when bagging is enabled, please specify new test data to compute feature importances."
                        )
                    X = None
                    is_oof = True
                else:
                    if raw:
                        X = self.load_X_val()
                    else:
                        X = None
                    is_oof = False
            elif isinstance(model, BaggedEnsembleModel):
                if raw:
                    raise AssertionError(
                        "`feature_stage='transformed'` feature importance on the original training data is not yet supported when bagging is enabled, please specify new test data to compute feature importances."
                    )
                X = self.load_X()
                X = self.get_inputs_to_model(model=model, X=X, fit=True)
                is_oof = True
            else:
                X = self.load_X_val()
                if not raw:
                    X = self.get_inputs_to_model(model=model, X=X, fit=False)
                is_oof = False
        else:
            is_oof = False
            if not raw:
                X = self.get_inputs_to_model(model=model, X=X, fit=False)

        if y is None and X is not None:
            if is_oof:
                y = self.load_y()
            else:
                y = self.load_y_val()

        if raw:
            return self._get_feature_importance_raw(X=X, y=y, model=model, **kwargs)
        else:
            if is_oof:
                kwargs["is_oof"] = is_oof
            return model.compute_feature_importance(X=X, y=y, **kwargs)

    # TODO: Can get feature importances of all children of model at no extra cost, requires scoring the values after predict_proba on each model
    #  Could solve by adding a self.score_all() function which takes model as input and also returns scores of all children models.
    #  This would be best solved after adding graph representation, it lives most naturally in AbstractModel
    # TODO: Can skip features which were pruned on all models that model depends on (Complex to implement, requires graph representation)
    # TODO: Note that raw importance will not equal non-raw importance for bagged models, even if raw features are identical to the model features.
    #  This is because for non-raw, we do an optimization where each fold model calls .compute_feature_importance(), and then the feature importances are averaged across the folds.
    #  This is different from raw, where the predictions of the folds are averaged and then feature importance is computed.
    #  Consider aligning these methods so they produce the same result.
    # The output of this function is identical to non-raw when model is level 1 and non-bagged
    def _get_feature_importance_raw(self, X, y, model, eval_metric=None, **kwargs) -> pd.DataFrame:
        if eval_metric is None:
            eval_metric = self.eval_metric
        if model is None:
            model = self._get_best()
        if eval_metric.needs_pred:
            predict_func = self.predict
        else:
            predict_func = self.predict_proba
        model: AbstractModel = self.load_model(model)
        predict_func_kwargs = dict(model=model)
        return compute_permutation_feature_importance(
            X=X,
            y=y,
            predict_func=predict_func,
            predict_func_kwargs=predict_func_kwargs,
            eval_metric=eval_metric,
            quantile_levels=self.quantile_levels,
            **kwargs,
        )

    def _get_models_load_info(self, model_names):
        model_names = copy.deepcopy(model_names)
        model_paths = self.get_models_attribute_dict(attribute="path", models=model_names)
        model_types = self.get_models_attribute_dict(attribute="type", models=model_names)
        return model_names, model_paths, model_types

    def get_model_attribute_full(self, model: Union[str, List[str]], attribute: str, func=sum) -> Union[float, int]:
        """
        Sums the attribute value across all models that the provided model depends on, including itself.
        For instance, this function can return the expected total predict_time of a model.
        attribute is the name of the desired attribute to be summed,
        or a dictionary of model name -> attribute value if the attribute is not present in the graph.
        """
        if isinstance(model, list):
            base_model_set = self.get_minimum_models_set(model)
        else:
            base_model_set = self.get_minimum_model_set(model)
        if isinstance(attribute, dict):
            is_dict = True
        else:
            is_dict = False
        if len(base_model_set) == 1:
            if is_dict:
                return attribute[model]
            else:
                return self.model_graph.nodes[base_model_set[0]][attribute]
        # attribute_full = 0
        attribute_lst = []
        for base_model in base_model_set:
            if is_dict:
                attribute_base_model = attribute[base_model]
            else:
                attribute_base_model = self.model_graph.nodes[base_model][attribute]
            if attribute_base_model is None:
                return None
            attribute_lst.append(attribute_base_model)
            # attribute_full += attribute_base_model
        if attribute_lst:
            attribute_full = func(attribute_lst)
        else:
            attribute_full = 0
        return attribute_full

    def get_models_attribute_full(self, models: List[str], attribute: str, func=sum):
        """
        For each model in models, returns the output of self.get_model_attribute_full mapped to a dict.
        """
        d = dict()
        for model in models:
            d[model] = self.get_model_attribute_full(model=model, attribute=attribute, func=func)
        return d

    def get_models_attribute_dict(self, attribute: str, models: list = None) -> Dict[str, Any]:
        """
        Returns dictionary of model name -> attribute value for the provided attribute.
        """
        models_attribute_dict = nx.get_node_attributes(self.model_graph, attribute)
        if models is not None:
            model_names = []
            for model in models:
                if not isinstance(model, str):
                    model = model.name
                model_names.append(model)
            if attribute == "path":
                models_attribute_dict = {key: os.path.join(*val) for key, val in models_attribute_dict.items() if key in model_names}
            else:
                models_attribute_dict = {key: val for key, val in models_attribute_dict.items() if key in model_names}
        return models_attribute_dict

    def get_model_attribute(self, model, attribute: str, **kwargs) -> Any:
        """
        Return model attribute value.
        If `default` is specified, return default value if attribute does not exist.
        If `default` is not specified, raise ValueError if attribute does not exist.
        """
        if not isinstance(model, str):
            model = model.name
        if model not in self.model_graph.nodes:
            raise ValueError(f"Model does not exist: (model={model})")
        if attribute not in self.model_graph.nodes[model]:
            if "default" in kwargs:
                return kwargs["default"]
            else:
                raise ValueError(f"Model does not contain attribute: (model={model}, attribute={attribute})")
        if attribute == "path":
            return os.path.join(*self.model_graph.nodes[model][attribute])
        return self.model_graph.nodes[model][attribute]

    def set_model_attribute(self, model, attribute: str, val):
        if not isinstance(model, str):
            model = model.name
        self.model_graph.nodes[model][attribute] = val

    # Gets the minimum set of models that the provided model depends on, including itself
    # Returns a list of model names
    def get_minimum_model_set(self, model, include_self=True) -> list:
        if not isinstance(model, str):
            model = model.name
        minimum_model_set = list(nx.bfs_tree(self.model_graph, model, reverse=True))
        if not include_self:
            minimum_model_set = [m for m in minimum_model_set if m != model]
        return minimum_model_set

    # Gets the minimum set of models that the provided models depend on, including themselves
    # Returns a list of model names
    def get_minimum_models_set(self, models: list) -> list:
        models_set = set()
        for model in models:
            models_set = models_set.union(self.get_minimum_model_set(model))
        return list(models_set)

    # Gets the set of base models used directly by the provided model
    # Returns a list of model names
    def get_base_model_names(self, model) -> list:
        if not isinstance(model, str):
            model = model.name
        base_model_set = list(self.model_graph.predecessors(model))
        return base_model_set

    def model_refit_map(self, inverse=False) -> Dict[str, str]:
        """
        Returns dict of parent model -> refit model

        If inverse=True, return dict of refit model -> parent model
        """
        model_refit_map = self.get_models_attribute_dict(attribute="refit_full_parent")
        if not inverse:
            model_refit_map = {parent: refit for refit, parent in model_refit_map.items()}
        return model_refit_map

    def model_exists(self, model: str) -> bool:
        return model in self.get_model_names()

    def _get_banned_model_names(self) -> list:
        """Gets all model names which would cause model files to be overwritten if a new model was trained with the name"""
        return self.get_model_names() + list(self._extra_banned_names)

    def _flatten_model_info(self, model_info: dict) -> dict:
        """
        Flattens the model_info nested dictionary into a shallow dictionary to convert to a pandas DataFrame row.

        Parameters
        ----------
        model_info: dict
            A nested dictionary of model metadata information

        Returns
        -------
        A flattened dictionary of model info.
        """
        model_info_keys = [
            "num_features",
            "model_type",
            "hyperparameters",
            "hyperparameters_fit",
            "ag_args_fit",
            "features",
            "is_initialized",
            "is_fit",
            "is_valid",
            "can_infer",
        ]
        model_info_flat = {k: v for k, v in model_info.items() if k in model_info_keys}

        custom_info = {}
        bagged_info = model_info.get("bagged_info", {})
        custom_info["num_models"] = bagged_info.get("num_child_models", 1)
        custom_info["memory_size"] = bagged_info.get("max_memory_size", model_info["memory_size"])
        custom_info["memory_size_min"] = bagged_info.get("min_memory_size", model_info["memory_size"])
        custom_info["compile_time"] = bagged_info.get("compile_time", model_info["compile_time"])
        custom_info["child_model_type"] = bagged_info.get("child_model_type", None)
        custom_info["child_hyperparameters"] = bagged_info.get("child_hyperparameters", None)
        custom_info["child_hyperparameters_fit"] = bagged_info.get("child_hyperparameters_fit", None)
        custom_info["child_ag_args_fit"] = bagged_info.get("child_ag_args_fit", None)

        model_info_keys = [
            "num_models",
            "memory_size",
            "memory_size_min",
            "compile_time",
            "child_model_type",
            "child_hyperparameters",
            "child_hyperparameters_fit",
            "child_ag_args_fit",
        ]
        for key in model_info_keys:
            model_info_flat[key] = custom_info[key]
        return model_info_flat

    def leaderboard(self, extra_info=False, refit_full: bool = None, set_refit_score_to_parent: bool = False):
        model_names = self.get_model_names()
        models_full_dict = self.get_models_attribute_dict(models=model_names, attribute="refit_full_parent")
        if refit_full is not None:
            if refit_full:
                model_names = [model for model in model_names if model in models_full_dict]
            else:
                model_names = [model for model in model_names if model not in models_full_dict]
        score_val = []
        eval_metric = []
        stopping_metric = []
        fit_time_marginal = []
        pred_time_val_marginal = []
        stack_level = []
        fit_time = []
        pred_time_val = []
        can_infer = []
        fit_order = list(range(1, len(model_names) + 1))
        score_val_dict = self.get_models_attribute_dict("val_score")
        eval_metric_dict = self.get_models_attribute_dict("eval_metric")
        stopping_metric_dict = self.get_models_attribute_dict("stopping_metric")
        fit_time_marginal_dict = self.get_models_attribute_dict("fit_time")
        predict_time_marginal_dict = self.get_models_attribute_dict("predict_time")
        fit_time_dict = self.get_models_attribute_full(attribute="fit_time", models=model_names, func=sum)
        pred_time_val_dict = self.get_models_attribute_full(attribute="predict_time", models=model_names, func=sum)
        can_infer_dict = self.get_models_attribute_full(attribute="can_infer", models=model_names, func=min)
        for model_name in model_names:
            if set_refit_score_to_parent and (model_name in models_full_dict):
                if models_full_dict[model_name] not in score_val_dict:
                    raise AssertionError(
                        f"Model parent is missing from leaderboard when `set_refit_score_to_parent=True`, "
                        f"this is invalid. The parent model may have been deleted. "
                        f"(model='{model_name}', parent='{models_full_dict[model_name]}')"
                    )
                score_val.append(score_val_dict[models_full_dict[model_name]])
            else:
                score_val.append(score_val_dict[model_name])
            eval_metric.append(eval_metric_dict[model_name])
            stopping_metric.append(stopping_metric_dict[model_name])
            fit_time_marginal.append(fit_time_marginal_dict[model_name])
            fit_time.append(fit_time_dict[model_name])
            pred_time_val_marginal.append(predict_time_marginal_dict[model_name])
            pred_time_val.append(pred_time_val_dict[model_name])
            stack_level.append(self.get_model_level(model_name))
            can_infer.append(can_infer_dict[model_name])

        model_info_dict = defaultdict(list)
        extra_info_dict = dict()
        if extra_info:
            # TODO: feature_metadata
            # TODO: disk size
            # TODO: load time
            # TODO: Add persist_if_mem_safe() function to persist in memory all models if reasonable memory size (or a specific model+ancestors)
            # TODO: Add is_persisted() function to check which models are persisted in memory
            # TODO: package_dependencies, package_dependencies_full

            info = self.get_info(include_model_info=True)
            model_info = info["model_info"]
            custom_model_info = {}
            for model_name in model_info:
                custom_info = {}
                bagged_info = model_info[model_name].get("bagged_info", {})
                custom_info["num_models"] = bagged_info.get("num_child_models", 1)
                custom_info["memory_size"] = bagged_info.get("max_memory_size", model_info[model_name]["memory_size"])
                custom_info["memory_size_min"] = bagged_info.get("min_memory_size", model_info[model_name]["memory_size"])
                custom_info["compile_time"] = bagged_info.get("compile_time", model_info[model_name]["compile_time"])
                custom_info["child_model_type"] = bagged_info.get("child_model_type", None)
                custom_info["child_hyperparameters"] = bagged_info.get("child_hyperparameters", None)
                custom_info["child_hyperparameters_fit"] = bagged_info.get("child_hyperparameters_fit", None)
                custom_info["child_ag_args_fit"] = bagged_info.get("child_ag_args_fit", None)
                custom_model_info[model_name] = custom_info

            model_info_keys = ["num_features", "model_type", "hyperparameters", "hyperparameters_fit", "ag_args_fit", "features"]
            model_info_sum_keys = []
            for key in model_info_keys:
                model_info_dict[key] = [model_info[model_name][key] for model_name in model_names]
                if key in model_info_sum_keys:
                    key_dict = {model_name: model_info[model_name][key] for model_name in model_names}
                    model_info_dict[key + "_full"] = [self.get_model_attribute_full(model=model_name, attribute=key_dict) for model_name in model_names]

            model_info_keys = [
                "num_models",
                "memory_size",
                "memory_size_min",
                "compile_time",
                "child_model_type",
                "child_hyperparameters",
                "child_hyperparameters_fit",
                "child_ag_args_fit",
            ]
            model_info_full_keys = {
                "memory_size": [("memory_size_w_ancestors", sum)],
                "memory_size_min": [("memory_size_min_w_ancestors", max)],
                "num_models": [("num_models_w_ancestors", sum)],
            }
            for key in model_info_keys:
                model_info_dict[key] = [custom_model_info[model_name][key] for model_name in model_names]
                if key in model_info_full_keys:
                    key_dict = {model_name: custom_model_info[model_name][key] for model_name in model_names}
                    for column_name, func in model_info_full_keys[key]:
                        model_info_dict[column_name] = [
                            self.get_model_attribute_full(model=model_name, attribute=key_dict, func=func) for model_name in model_names
                        ]

            ancestors = [list(nx.dag.ancestors(self.model_graph, model_name)) for model_name in model_names]
            descendants = [list(nx.dag.descendants(self.model_graph, model_name)) for model_name in model_names]

            model_info_dict["num_ancestors"] = [len(ancestor_lst) for ancestor_lst in ancestors]
            model_info_dict["num_descendants"] = [len(descendant_lst) for descendant_lst in descendants]
            model_info_dict["ancestors"] = ancestors
            model_info_dict["descendants"] = descendants

            extra_info_dict = {
                "stopping_metric": stopping_metric,
            }

        df = pd.DataFrame(
            data={
                "model": model_names,
                "score_val": score_val,
                "eval_metric": eval_metric,
                "pred_time_val": pred_time_val,
                "fit_time": fit_time,
                "pred_time_val_marginal": pred_time_val_marginal,
                "fit_time_marginal": fit_time_marginal,
                "stack_level": stack_level,
                "can_infer": can_infer,
                "fit_order": fit_order,
                **extra_info_dict,
                **model_info_dict,
            }
        )
        df_sorted = df.sort_values(by=["score_val", "pred_time_val", "model"], ascending=[False, True, False]).reset_index(drop=True)

        df_columns_lst = df_sorted.columns.tolist()
        explicit_order = [
            "model",
            "score_val",
            "eval_metric",
            "pred_time_val",
            "fit_time",
            "pred_time_val_marginal",
            "fit_time_marginal",
            "stack_level",
            "can_infer",
            "fit_order",
            "num_features",
            "num_models",
            "num_models_w_ancestors",
            "memory_size",
            "memory_size_w_ancestors",
            "memory_size_min",
            "memory_size_min_w_ancestors",
            "num_ancestors",
            "num_descendants",
            "model_type",
            "child_model_type",
        ]
        explicit_order = [column for column in explicit_order if column in df_columns_lst]
        df_columns_other = [column for column in df_columns_lst if column not in explicit_order]
        df_columns_new = explicit_order + df_columns_other
        df_sorted = df_sorted[df_columns_new]

        return df_sorted

    def model_failures(self) -> pd.DataFrame:
        """
        [Advanced] Get the model failures that occurred during the fitting of this predictor, in the form of a pandas DataFrame.

        This is useful for in-depth debugging of model failures and identifying bugs.

        Returns
        -------
        model_failures_df: pd.DataFrame
            A DataFrame of model failures. Each row corresponds to a model failure, and columns correspond to meta information about that model.
        """
        model_infos = dict()
        for i, (model_name, model_info) in enumerate(self._models_failed_to_train_errors.items()):
            model_info = copy.deepcopy(model_info)
            model_info_inner = model_info["model_info"]

            model_info_inner = self._flatten_model_info(model_info_inner)

            valid_keys = [
                "exc_type",
                "exc_str",
                "exc_traceback",
                "total_time",
            ]
            valid_keys_inner = [
                "model_type",
                "hyperparameters",
                "hyperparameters_fit",
                "is_initialized",
                "is_fit",
                "is_valid",
                "can_infer",
                "num_features",
                "memory_size",
                "num_models",
                "child_model_type",
                "child_hyperparameters",
                "child_hyperparameters_fit",
            ]
            model_info_out = {k: v for k, v in model_info.items() if k in valid_keys}
            model_info_inner_out = {k: v for k, v in model_info_inner.items() if k in valid_keys_inner}

            model_info_out.update(model_info_inner_out)
            model_info_out["model"] = model_name
            model_info_out["exc_order"] = i + 1

            model_infos[model_name] = model_info_out

        df = pd.DataFrame(
            data=model_infos,
        ).T

        explicit_order = [
            "model",
            "exc_type",
            "total_time",
            "model_type",
            "child_model_type",
            "is_initialized",
            "is_fit",
            "is_valid",
            "can_infer",
            "num_features",
            "num_models",
            "memory_size",
            "hyperparameters",
            "hyperparameters_fit",
            "child_hyperparameters",
            "child_hyperparameters_fit",
            "exc_str",
            "exc_traceback",
            "exc_order",
        ]

        df_columns_lst = list(df.columns)
        explicit_order = [column for column in explicit_order if column in df_columns_lst]
        df_columns_other = [column for column in df_columns_lst if column not in explicit_order]
        df_columns_new = explicit_order + df_columns_other
        df_sorted = df[df_columns_new]
        df_sorted = df_sorted.reset_index(drop=True)

        return df_sorted

    def get_info(self, include_model_info=False, include_model_failures=True) -> dict:
        num_models_trained = len(self.get_model_names())
        if self.model_best is not None:
            best_model = self.model_best
        else:
            try:
                best_model = self.get_model_best()
            except AssertionError:
                best_model = None
        if best_model is not None:
            best_model_score_val = self.get_model_attribute(model=best_model, attribute="val_score")
            best_model_stack_level = self.get_model_level(best_model)
        else:
            best_model_score_val = None
            best_model_stack_level = None
        # fit_time = None
        num_bag_folds = self.k_fold
        max_core_stack_level = self.get_max_level("core")
        max_stack_level = self.get_max_level()

        problem_type = self.problem_type
        eval_metric = self.eval_metric.name
        time_train_start = self._time_train_start_last
        num_rows_train = self._num_rows_train
        num_cols_train = self._num_cols_train
        num_rows_val = self._num_rows_val
        num_rows_test = self._num_rows_test
        num_classes = self.num_classes
        # TODO:
        #  Disk size of models
        #  Raw feature count
        #  HPO time
        #  Bag time
        #  Feature prune time
        #  Exception count / models failed count
        #  True model count (models * kfold)
        #  AutoGluon version fit on
        #  Max memory usage
        #  CPU count used / GPU count used

        info = {
            "time_train_start": time_train_start,
            "num_rows_train": num_rows_train,
            "num_cols_train": num_cols_train,
            "num_rows_val": num_rows_val,
            "num_rows_test": num_rows_test,
            "num_classes": num_classes,
            "problem_type": problem_type,
            "eval_metric": eval_metric,
            "best_model": best_model,
            "best_model_score_val": best_model_score_val,
            "best_model_stack_level": best_model_stack_level,
            "num_models_trained": num_models_trained,
            "num_bag_folds": num_bag_folds,
            "max_stack_level": max_stack_level,
            "max_core_stack_level": max_core_stack_level,
        }

        if include_model_info:
            info["model_info"] = self.get_models_info()
        if include_model_failures:
            info["model_info_failures"] = copy.deepcopy(self._models_failed_to_train_errors)

        return info

    def get_model_info(self, model: str | AbstractModel) -> Dict[str, Any]:
        if isinstance(model, str):
            if model in self.models.keys():
                model = self.models[model]
        if isinstance(model, str):
            model_type = self.get_model_attribute(model=model, attribute="type")
            model_path = self.get_model_attribute(model=model, attribute="path")
            model_info = model_type.load_info(path=os.path.join(self.path, model_path))
        else:
            model_info = model.get_info()
        return model_info

    def get_models_info(self, models: List[str | AbstractModel] = None) -> Dict[str, Dict[str, Any]]:
        if models is None:
            models = self.get_model_names()
        model_info_dict = dict()
        for model in models:
            if isinstance(model, str):
                model_name = model
            else:
                model_name = model.name
            model_info_dict[model_name] = self.get_model_info(model=model)
        return model_info_dict

    def reduce_memory_size(
        self, remove_data=True, remove_fit_stack=False, remove_fit=True, remove_info=False, requires_save=True, reduce_children=False, **kwargs
    ):
        if remove_data and self.is_data_saved:
            data_files = [
                os.path.join(self.path_data, "X.pkl"),
                os.path.join(self.path_data, "X_val.pkl"),
                os.path.join(self.path_data, "y.pkl"),
                os.path.join(self.path_data, "y_val.pkl"),
            ]
            for data_file in data_files:
                try:
                    os.remove(data_file)
                except FileNotFoundError:
                    pass
            if requires_save:
                self.is_data_saved = False
            try:
                os.rmdir(self.path_data)
            except OSError:
                pass
            shutil.rmtree(path=Path(self._path_attr), ignore_errors=True)
            try:
                os.rmdir(self.path_utils)
            except OSError:
                pass
        if remove_info and requires_save:
            # Remove model failure info artifacts
            self._models_failed_to_train_errors = dict()
        models = self.get_model_names()
        for model in models:
            model = self.load_model(model)
            model.reduce_memory_size(
                remove_fit_stack=remove_fit_stack,
                remove_fit=remove_fit,
                remove_info=remove_info,
                requires_save=requires_save,
                reduce_children=reduce_children,
                **kwargs,
            )
            if requires_save:
                self.save_model(model, reduce_memory=False)
        if requires_save:
            self.save()

    # TODO: Also enable deletion of models which didn't succeed in training (files may still be persisted)
    #  This includes the original HPO fold for stacking
    # Deletes specified models from trainer and from disk (if delete_from_disk=True).
    def delete_models(self, models_to_keep=None, models_to_delete=None, allow_delete_cascade=False, delete_from_disk=True, dry_run=True):
        if models_to_keep is not None and models_to_delete is not None:
            raise ValueError("Exactly one of [models_to_keep, models_to_delete] must be set.")
        if models_to_keep is not None:
            if not isinstance(models_to_keep, list):
                models_to_keep = [models_to_keep]
            minimum_model_set = set()
            for model in models_to_keep:
                minimum_model_set.update(self.get_minimum_model_set(model))
            minimum_model_set = list(minimum_model_set)
            models_to_remove = [model for model in self.get_model_names() if model not in minimum_model_set]
        elif models_to_delete is not None:
            if not isinstance(models_to_delete, list):
                models_to_delete = [models_to_delete]
            minimum_model_set = set(models_to_delete)
            minimum_model_set_orig = copy.deepcopy(minimum_model_set)
            for model in models_to_delete:
                minimum_model_set.update(nx.algorithms.dag.descendants(self.model_graph, model))
            if not allow_delete_cascade:
                if minimum_model_set != minimum_model_set_orig:
                    raise AssertionError(
                        "models_to_delete contains models which cause a delete cascade due to other models being dependent on them. Set allow_delete_cascade=True to enable the deletion."
                    )
            minimum_model_set = list(minimum_model_set)
            models_to_remove = [model for model in self.get_model_names() if model in minimum_model_set]
        else:
            raise ValueError("Exactly one of [models_to_keep, models_to_delete] must be set.")

        if dry_run:
            logger.log(30, f"Dry run enabled, AutoGluon would have deleted the following models: {models_to_remove}")
            if delete_from_disk:
                for model in models_to_remove:
                    model = self.load_model(model)
                    logger.log(30, f"\tDirectory {model.path} would have been deleted.")
            logger.log(30, f"To perform the deletion, set dry_run=False")
            return

        if delete_from_disk:
            for model in models_to_remove:
                model = self.load_model(model)
                model.delete_from_disk()

        for model in models_to_remove:
            self._delete_model_from_graph(model=model)

        models_kept = self.get_model_names()

        if self.model_best is not None and self.model_best not in models_kept:
            try:
                self.model_best = self.get_model_best()
            except AssertionError:
                self.model_best = None

        # TODO: Delete from all the other model dicts
        self.save()

    def _delete_model_from_graph(self, model: str):
        self.model_graph.remove_node(model)
        if model in self.models:
            self.models.pop(model)
        path_attr_model = Path(self._path_attr_model(model))
        shutil.rmtree(path=path_attr_model, ignore_errors=True)

    @classmethod
    def load(cls, path, reset_paths=False):
        load_path = os.path.join(path, cls.trainer_file_name)
        if not reset_paths:
            return load_pkl.load(path=load_path)
        else:
            obj = load_pkl.load(path=load_path)
            obj.set_contexts(path)
            obj.reset_paths = reset_paths
            return obj

    @classmethod
    def load_info(cls, path, reset_paths=False, load_model_if_required=True):
        load_path = os.path.join(path, cls.trainer_info_name)
        try:
            return load_pkl.load(path=load_path)
        except:
            if load_model_if_required:
                trainer = cls.load(path=path, reset_paths=reset_paths)
                return trainer.get_info()
            else:
                raise

    def save_info(self, include_model_info=False):
        info = self.get_info(include_model_info=include_model_info)

        save_pkl.save(path=os.path.join(self.path, self.trainer_info_name), object=info)
        save_json.save(path=os.path.join(self.path, self.trainer_info_json_name), obj=info)
        return info

    def _process_hyperparameters(self, hyperparameters: dict) -> dict:
        return process_hyperparameters(hyperparameters=hyperparameters)

    def distill(
        self,
        X=None,
        y=None,
        X_val=None,
        y_val=None,
        X_unlabeled=None,
        time_limit=None,
        hyperparameters=None,
        holdout_frac=None,
        verbosity=None,
        models_name_suffix=None,
        teacher=None,
        teacher_preds="soft",
        augmentation_data=None,
        augment_method="spunge",
        augment_args={"size_factor": 5, "max_size": int(1e5)},
        augmented_sample_weight=1.0,
    ):
        """Various distillation algorithms.
        Args:
            X, y: pd.DataFrame and pd.Series of training data.
                If None, original training data used during predictor.fit() will be loaded.
                This data is split into train/validation if X_val, y_val are None.
            X_val, y_val: pd.DataFrame and pd.Series of validation data.
            time_limit, hyperparameters, holdout_frac: defined as in predictor.fit()
            teacher (None or str):
                If None, uses the model with the highest validation score as the teacher model, otherwise use the specified model name as the teacher.
            teacher_preds (None or str): If None, we only train with original labels (no data augmentation, overrides augment_method)
                If 'hard', labels are hard teacher predictions given by: teacher.predict()
                If 'soft', labels are soft teacher predictions given by: teacher.predict_proba()
                Note: 'hard' and 'soft' are equivalent for regression problems.
                If augment_method specified, teacher predictions are only used to label augmented data (training data keeps original labels).
                To apply label-smoothing: teacher_preds='onehot' will use original training data labels converted to one-hots for multiclass (no data augmentation).  # TODO: expose smoothing-hyperparameter.
            models_name_suffix (str): Suffix to append to each student model's name, new names will look like: 'MODELNAME_dstl_SUFFIX'
            augmentation_data: pd.DataFrame of additional data to use as "augmented data" (does not contain labels).
                When specified, augment_method, augment_args are ignored, and this is the only augmented data that is used (teacher_preds cannot be None).
            augment_method (None or str): specifies which augmentation strategy to utilize. Options: [None, 'spunge','munge']
                If None, no augmentation gets applied.
            }
            augment_args (dict): args passed into the augmentation function corresponding to augment_method.
            augmented_sample_weight (float): Nonnegative value indicating how much to weight augmented samples. This is only considered if sample_weight was initially specified in Predictor.
        """
        if verbosity is None:
            verbosity = self.verbosity

        if teacher is None:
            teacher = self._get_best()

        hyperparameter_tune = False  # TODO: add as argument with scheduler options.
        if augmentation_data is not None and teacher_preds is None:
            raise ValueError("augmentation_data must be None if teacher_preds is None")

        logger.log(20, f"Distilling with teacher='{teacher}', teacher_preds={str(teacher_preds)}, augment_method={str(augment_method)} ...")
        if teacher not in self.get_model_names(can_infer=True):
            raise AssertionError(
                f"Teacher model '{teacher}' is not a valid teacher model! Either it does not exist or it cannot infer on new data.\n"
                f"Valid teacher models: {self.get_model_names(can_infer=True)}"
            )
        if X is None:
            if y is not None:
                raise ValueError("X cannot be None when y specified.")
            X = self.load_X()
            X_val = self.load_X_val()

        if y is None:
            y = self.load_y()
            y_val = self.load_y_val()

        if X_val is None:
            if y_val is not None:
                raise ValueError("X_val cannot be None when y_val specified.")
            if holdout_frac is None:
                holdout_frac = default_holdout_frac(len(X), hyperparameter_tune)
            X, X_val, y, y_val = generate_train_test_split(X, y, problem_type=self.problem_type, test_size=holdout_frac)

        y_val_og = y_val.copy()
        og_bagged_mode = self.bagged_mode
        og_verbosity = self.verbosity
        self.bagged_mode = False  # turn off bagging
        self.verbosity = verbosity  # change verbosity for distillation

        if self.sample_weight is not None:
            X, w = extract_column(X, self.sample_weight)

        if teacher_preds is None or teacher_preds == "onehot":
            augment_method = None
            logger.log(
                20, "Training students without a teacher model. Set teacher_preds = 'soft' or 'hard' to distill using the best AutoGluon predictor as teacher."
            )

        if teacher_preds in ["onehot", "soft"]:
            y = format_distillation_labels(y, self.problem_type, self.num_classes)
            y_val = format_distillation_labels(y_val, self.problem_type, self.num_classes)

        if augment_method is None and augmentation_data is None:
            if teacher_preds == "hard":
                y_pred = pd.Series(self.predict(X, model=teacher))
                if (self.problem_type != REGRESSION) and (len(y_pred.unique()) < len(y.unique())):  # add missing labels
                    logger.log(15, "Adding missing labels to distillation dataset by including some real training examples")
                    indices_to_add = []
                    for clss in y.unique():
                        if clss not in y_pred.unique():
                            logger.log(15, f"Fetching a row with label={clss} from training data")
                            clss_index = y[y == clss].index[0]
                            indices_to_add.append(clss_index)
                    X_extra = X.loc[indices_to_add].copy()
                    y_extra = y.loc[indices_to_add].copy()  # these are actually real training examples
                    X = pd.concat([X, X_extra])
                    y_pred = pd.concat([y_pred, y_extra])
                    if self.sample_weight is not None:
                        w = pd.concat([w, w[indices_to_add]])
                y = y_pred
            elif teacher_preds == "soft":
                y = self.predict_proba(X, model=teacher)
                if self.problem_type == MULTICLASS:
                    y = pd.DataFrame(y)
                else:
                    y = pd.Series(y)
        else:
            X_aug = augment_data(
                X=X, feature_metadata=self.feature_metadata, augmentation_data=augmentation_data, augment_method=augment_method, augment_args=augment_args
            )
            if len(X_aug) > 0:
                if teacher_preds == "hard":
                    y_aug = pd.Series(self.predict(X_aug, model=teacher))
                elif teacher_preds == "soft":
                    y_aug = self.predict_proba(X_aug, model=teacher)
                    if self.problem_type == MULTICLASS:
                        y_aug = pd.DataFrame(y_aug)
                    else:
                        y_aug = pd.Series(y_aug)
                else:
                    raise ValueError(f"Unknown teacher_preds specified: {teacher_preds}")

                X = pd.concat([X, X_aug])
                y = pd.concat([y, y_aug])
                if self.sample_weight is not None:
                    w = pd.concat([w, pd.Series([augmented_sample_weight] * len(X_aug))])

        X.reset_index(drop=True, inplace=True)
        y.reset_index(drop=True, inplace=True)
        if self.sample_weight is not None:
            w.reset_index(drop=True, inplace=True)
            X[self.sample_weight] = w

        name_suffix = "_DSTL"  # all student model names contain this substring
        if models_name_suffix is not None:
            name_suffix = name_suffix + "_" + models_name_suffix

        if hyperparameters is None:
            hyperparameters = {"GBM": {}, "CAT": {}, "NN_TORCH": {}, "RF": {}}
        hyperparameters = self._process_hyperparameters(
            hyperparameters=hyperparameters
        )  # TODO: consider exposing ag_args_fit, excluded_model_types as distill() arguments.
        if teacher_preds is not None and teacher_preds != "hard" and self.problem_type != REGRESSION:
            self._regress_preds_asprobas = True

        core_kwargs = {
            "stack_name": self.distill_stackname,
            "get_models_func": self.construct_model_templates_distillation,
        }
        aux_kwargs = {
            "get_models_func": self.construct_model_templates_distillation,
            "check_if_best": False,
        }

        # self.bagged_mode = True  # TODO: Add options for bagging
        models = self.train_multi_levels(
            X=X,
            y=y,
            X_val=X_val,
            y_val=y_val,
            hyperparameters=hyperparameters,
            time_limit=time_limit,  # FIXME: Also limit augmentation time
            name_suffix=name_suffix,
            core_kwargs=core_kwargs,
            aux_kwargs=aux_kwargs,
        )

        distilled_model_names = []
        w_val = None
        if self.weight_evaluation:
            X_val, w_val = extract_column(X_val, self.sample_weight)
        for model_name in models:  # finally measure original metric on validation data and overwrite stored val_scores
            model_score = self.score(X_val, y_val_og, model=model_name, weights=w_val)
            model_obj = self.load_model(model_name)
            model_obj.val_score = model_score
            model_obj.save()  # TODO: consider omitting for sake of efficiency
            self.model_graph.nodes[model_name]["val_score"] = model_score
            distilled_model_names.append(model_name)
        leaderboard = self.leaderboard()
        logger.log(20, "Distilled model leaderboard:")
        leaderboard_distilled = leaderboard[leaderboard["model"].isin(models)].reset_index(drop=True)
        with pd.option_context("display.max_rows", None, "display.max_columns", None, "display.width", 1000):
            logger.log(20, leaderboard_distilled)

        # reset trainer to old state before distill() was called:
        self.bagged_mode = og_bagged_mode  # TODO: Confirm if safe to train future models after training models in both bagged and non-bagged modes
        self.verbosity = og_verbosity
        return distilled_model_names

    def _get_model_fit_kwargs(
        self, X: pd.DataFrame, X_val: pd.DataFrame, time_limit: float, k_fold: int, fit_kwargs: dict, ens_sample_weight: List = None
    ) -> dict:
        # Returns kwargs to be passed to AbstractModel's fit function
        if fit_kwargs is None:
            fit_kwargs = dict()

        model_fit_kwargs = dict(time_limit=time_limit, verbosity=self.verbosity, **fit_kwargs)
        if self.sample_weight is not None:
            X, w_train = extract_column(X, self.sample_weight)
            if w_train is not None:  # may be None for ensemble
                # TODO: consider moving weight normalization into AbstractModel.fit()
                model_fit_kwargs["sample_weight"] = w_train.values / w_train.mean()  # normalization can affect gradient algorithms like boosting
            if X_val is not None:
                X_val, w_val = extract_column(X_val, self.sample_weight)
                if self.weight_evaluation and w_val is not None:  # ignore validation sample weights unless weight_evaluation specified
                    model_fit_kwargs["sample_weight_val"] = w_val.values / w_val.mean()
            if ens_sample_weight is not None:
                model_fit_kwargs["sample_weight"] = ens_sample_weight  # sample weights to use for weighted ensemble only
        if self._groups is not None and "groups" not in model_fit_kwargs:
            if k_fold == self.k_fold:  # don't do this on refit full
                model_fit_kwargs["groups"] = self._groups

        # FIXME: Sample weight `extract_column` is a hack, have to compute feature_metadata here because sample weight column could be in X upstream, extract sample weight column upstream instead.
        if "feature_metadata" not in model_fit_kwargs:
            raise AssertionError(f"Missing expected parameter 'feature_metadata'.")
        return model_fit_kwargs

    def _get_bagged_model_fit_kwargs(self, k_fold: int, k_fold_start: int, k_fold_end: int, n_repeats: int, n_repeat_start: int) -> dict:
        # Returns additional kwargs (aside from _get_model_fit_kwargs) to be passed to BaggedEnsembleModel's fit function
        if k_fold is None:
            k_fold = self.k_fold
        if n_repeats is None:
            n_repeats = self.n_repeats
        return dict(
            k_fold=k_fold, k_fold_start=k_fold_start, k_fold_end=k_fold_end, n_repeats=n_repeats, n_repeat_start=n_repeat_start, compute_base_preds=False
        )

    def _get_feature_prune_proxy_model(self, proxy_model_class: Union[AbstractModel, None], level: int) -> AbstractModel:
        """
        Returns proxy model to be used for feature pruning - the base learner that has the highest validation score in a particular stack layer.
        Ties are broken by inference speed. If proxy_model_class is not None, take the best base learner belonging to proxy_model_class.
        proxy_model_class is an AbstractModel class (ex. LGBModel).
        """
        proxy_model = None
        if isinstance(proxy_model_class, str):
            raise AssertionError(f"proxy_model_class must be a subclass of AbstractModel. Was instead a string: {proxy_model_class}")
        banned_models = [GreedyWeightedEnsembleModel, SimpleWeightedEnsembleModel]
        assert proxy_model_class not in banned_models, "WeightedEnsemble models cannot be feature pruning proxy models."

        leaderboard = self.leaderboard()
        banned_names = []
        candidate_model_rows = leaderboard[(~leaderboard["score_val"].isna()) & (leaderboard["stack_level"] == level)]
        candidate_models_type_inner = self.get_models_attribute_dict(attribute="type_inner", models=candidate_model_rows["model"])
        for model_name, type_inner in candidate_models_type_inner.copy().items():
            if type_inner in banned_models:
                banned_names.append(model_name)
                candidate_models_type_inner.pop(model_name, None)
        banned_names = set(banned_names)
        candidate_model_rows = candidate_model_rows[~candidate_model_rows["model"].isin(banned_names)]
        if proxy_model_class is not None:
            candidate_model_names = [model_name for model_name, model_class in candidate_models_type_inner.items() if model_class == proxy_model_class]
            candidate_model_rows = candidate_model_rows[candidate_model_rows["model"].isin(candidate_model_names)]
        if len(candidate_model_rows) == 0:
            if proxy_model_class is None:
                logger.warning(f"No models from level {level} have been successfully fit. Skipping feature pruning.")
            else:
                logger.warning(f"No models of type {proxy_model_class} have finished training in level {level}. Skipping feature pruning.")
            return proxy_model
        best_candidate_model_rows = candidate_model_rows.loc[candidate_model_rows["score_val"] == candidate_model_rows["score_val"].max()]
        return self.load_model(best_candidate_model_rows.loc[best_candidate_model_rows["fit_time"].idxmin()]["model"])

    def calibrate_model(self, model_name: str = None, lr: float = 0.1, max_iter: int = 200, init_val: float = 1.0):
        """
        Applies temperature scaling to a model.
        Applies inverse softmax to predicted probs then trains temperature scalar
        on validation data to maximize negative log likelihood.
        Inversed softmaxes are divided by temperature scalar
        then softmaxed to return predicted probs.

        Parameters:
        -----------
        model_name: str: default = None
            model name to tune temperature scaling on.
            If None, will tune best model only. Best model chosen by validation score
        lr: float: default = 0.1
            The learning rate for temperature scaling algorithm
        max_iter: int: default = 200
            Number of iterations optimizer should take for
            tuning temperature scaler
        init_val: float: default = 1.0
            The initial value for temperature scalar term
        """
        # TODO: Note that temperature scaling is known to worsen calibration in the face of shifted test data.
        try:
            # FIXME: Avoid depending on torch for temp scaling
            try_import_torch()
        except ImportError:
            logger.log(30, "Warning: Torch is not installed, skipping calibration step...")
            return

        if model_name is None:
            if self.has_val:
                can_infer = True
            else:
                can_infer = None
            if self.model_best is not None:
                models = self.get_model_names(can_infer=can_infer)
                if self.model_best in models:
                    model_name = self.model_best
            if model_name is None:
                model_name = self.get_model_best(can_infer=can_infer)

        model_refit_map = self.model_refit_map()
        model_name_og = model_name
        for m, m_full in model_refit_map.items():
            if m_full == model_name:
                model_name_og = m
                break
        if self.has_val:
            X_val = self.load_X_val()
            y_val_probs = self.predict_proba(X_val, model_name_og)
            y_val = self.load_y_val().to_numpy()
        else:  # bagged mode
            y_val_probs = self.get_model_oof(model_name_og)
            y_val = self.load_y().to_numpy()

        if self.problem_type == BINARY:
            # Convert one-dimensional array to be in the form of a 2-class multiclass predict_proba output
            y_val_probs = LabelCleanerMulticlassToBinary.convert_binary_proba_to_multiclass_proba(y_val_probs)

        model = self.load_model(model_name=model_name)
        if self.problem_type == QUANTILE:
            logger.log(15, f"Conformity scores being computed to calibrate model: {model_name}")
            conformalize = compute_conformity_score(y_val_pred=y_val_probs, y_val=y_val, quantile_levels=self.quantile_levels)
            model.conformalize = conformalize
            model.save()
        else:
            logger.log(15, f"Temperature scaling term being tuned for model: {model_name}")
            temp_scalar = tune_temperature_scaling(y_val_probs=y_val_probs, y_val=y_val, init_val=init_val, max_iter=max_iter, lr=lr)
            if temp_scalar is None:
                logger.log(
                    15,
                    f"Warning: Infinity found during calibration, skipping calibration on {model.name}! "
                    f"This can occur when the model is absolutely certain of a validation prediction (1.0 pred_proba).",
                )
            elif temp_scalar <= 0:
                logger.log(
                    30,
                    f"Warning: Temperature scaling found optimal at a negative value ({temp_scalar}). Disabling temperature scaling to avoid overfitting.",
                )
            else:
                # Check that scaling improves performance for the target metric
                score_without_temp = self.score_with_y_pred_proba(y=y_val, y_pred_proba=y_val_probs, weights=None)
                scaled_y_val_probs = apply_temperature_scaling(y_val_probs, temp_scalar, problem_type=self.problem_type, transform_binary_proba=False)
                score_with_temp = self.score_with_y_pred_proba(y=y_val, y_pred_proba=scaled_y_val_probs, weights=None)

                if score_with_temp > score_without_temp:
                    logger.log(15, f"Temperature term found is: {temp_scalar}")
                    model.params_aux["temperature_scalar"] = temp_scalar
                    model.save()
                else:
                    logger.log(15, "Temperature did not improve performance, skipping calibration.")

    def calibrate_decision_threshold(
        self,
        X: pd.DataFrame | None = None,
        y: np.array | None = None,
        metric: str | Scorer | None = None,
        model: str = "best",
        weights=None,
        decision_thresholds: int | List[float] = 25,
        secondary_decision_thresholds: int | None = 19,
        verbose: bool = True,
        **kwargs,
    ) -> float:
        # TODO: Docstring
        assert self.problem_type == BINARY, f'calibrate_decision_threshold is only available for `problem_type="{BINARY}"`'

        if metric is None:
            metric = self.eval_metric
        elif isinstance(metric, str):
            metric = get_metric(metric, self.problem_type, "eval_metric")

        if model == "best":
            model = self.get_model_best()

        if y is None:
            # If model is refit_full, use its parent to avoid over-fitting
            model_parent = self.get_refit_full_parent(model=model)
            if not self.model_exists(model_parent):
                raise AssertionError(
                    f"Unable to calibrate the decision threshold on the internal data because the "
                    f'model "{model}" is a refit_full model trained on all of the internal data, '
                    f'whose parent model "{model_parent}" does not exist or was deleted.\n'
                    f"It may have been deleted due to `predictor.fit(..., keep_only_best=True)`. "
                    f"Ensure `keep_only_best=False` to be able to calibrate refit_full models."
                )
            model = model_parent

            # TODO: Add helpful logging when data is not available, for example post optimize for deployment
            if self.has_val:
                # Use validation data
                X = self.load_X_val()
                if self.weight_evaluation:
                    X, weights = extract_column(X=X, col_name=self.sample_weight)
                y: np.array = self.load_y_val()
                y_pred_proba = self.predict_proba(X=X, model=model)
            else:
                # Use out-of-fold data
                if self.weight_evaluation:
                    X = self.load_X()
                    X, weights = extract_column(X=X, col_name=self.sample_weight)
                y: np.array = self.load_y()
                y_pred_proba = self.get_model_oof(model=model)
        else:
            y_pred_proba = self.predict_proba(X=X, model=model)

        if not metric.needs_pred:
            logger.warning(
                f'WARNING: The provided metric "{metric.name}" does not use class predictions for scoring, '
                f"and thus is invalid for decision threshold calibration. "
                f"Falling back to `decision_threshold=0.5`."
            )
            return 0.5

        return calibrate_decision_threshold(
            y=y,
            y_pred_proba=y_pred_proba,
            metric=lambda y, y_pred: self._score_with_y_pred(y=y, y_pred=y_pred, weights=weights, metric=metric),
            decision_thresholds=decision_thresholds,
            secondary_decision_thresholds=secondary_decision_thresholds,
            metric_name=metric.name,
            verbose=verbose,
            **kwargs,
        )

    @staticmethod
    def _validate_num_classes(num_classes: int, problem_type: str):
        if problem_type == BINARY:
            assert num_classes is not None and num_classes == 2, f"num_classes must be 2 when problem_type='{problem_type}' (num_classes={num_classes})"
        elif problem_type in [MULTICLASS, SOFTCLASS]:
            assert num_classes is not None and num_classes >= 2, f"num_classes must be >=2 when problem_type='{problem_type}' (num_classes={num_classes})"
        elif problem_type in [REGRESSION, QUANTILE]:
            assert num_classes is None, f"num_clases must be None when problem_type='{problem_type}' (num_classes={num_classes})"
        else:
            raise AssertionError(f"Unknown problem_type: '{problem_type}'. Valid problem types: {[BINARY, MULTICLASS, REGRESSION, SOFTCLASS, QUANTILE]}")

    @staticmethod
    def _validate_quantile_levels(quantile_levels: List[float] | np.array, problem_type: str):
        if problem_type == QUANTILE:
            assert quantile_levels is not None, f"quantile_levels must not be None when problem_type='{problem_type}' (quantile_levels={quantile_levels})"
            assert isinstance(quantile_levels, (list, np.ndarray)), f"quantile_levels must be a list or np.ndarray (quantile_levels={quantile_levels})"
            assert len(quantile_levels) > 0, f"quantile_levels must not be an empty list (quantile_levels={quantile_levels})"
        else:
            assert quantile_levels is None, f"quantile_levels must be None when problem_type='{problem_type}' (quantile_levels={quantile_levels})"

def _remote_train_multi_fold(*, _self, model, X, y, hyperparameter_tune_kwargs, time_split, time_limit_model_split, time_limit, time_start, kwargs):
    from autogluon.common.utils.log_utils import reset_logger_for_remote_call
    reset_logger_for_remote_call(verbosity=_self.verbosity)

    org_model_name = model
    if isinstance(model, str):
        model = _self.load_model(model)
    elif _self.low_memory:
        model = copy.deepcopy(model)
    if hyperparameter_tune_kwargs is not None and isinstance(hyperparameter_tune_kwargs, dict):
        hyperparameter_tune_kwargs_model = hyperparameter_tune_kwargs.get(model.name, None)
    else:
        hyperparameter_tune_kwargs_model = None
    # TODO: Only update scores when finished, only update model as part of final models if finished!
    if time_split:
        time_left = time_limit_model_split
    else:
        if time_limit is None:
            time_left = None
        else:
            time_start_model = time.time()
            time_left = time_limit - (time_start_model - time_start)
    model_name_list = _self._train_single_full(
        X, y, model, time_limit=time_left, hyperparameter_tune_kwargs=hyperparameter_tune_kwargs_model, **kwargs
    )

    if not model_name_list:
        return org_model_name, None, None
    model_name = model_name_list[0]

    if _self.low_memory:
        del model

    return model_name, _self.get_model_attribute(model=model_name, attribute="path"), _self.get_model_attribute(model=model_name, attribute="type")

def _remote_refit(*,_self, original_model_name, level, X, y, X_val, y_val, X_unlabeled, kwargs):
    from autogluon.common.utils.log_utils import reset_logger_for_remote_call
    reset_logger_for_remote_call(verbosity=_self.verbosity)

    original_model_name = copy.copy(original_model_name)
    model=_self.load_model(original_model_name)
    model_name=model.name
    reuse_first_fold=False
    if isinstance(model,BaggedEnsembleModel):
        # Reuse if model is already _FULL and no X_val
        if X_val is None:
            reuse_first_fold=not model._bagged_mode
    if not reuse_first_fold:
        if isinstance(model,BaggedEnsembleModel):
            can_refit_full=model._get_tags_child().get("can_refit_full",False)
        else:
            can_refit_full=model._get_tags().get("can_refit_full",False)
        reuse_first_fold=not can_refit_full
    if not reuse_first_fold:
        model_full=model.convert_to_refit_full_template()
        # Mitigates situation where bagged models barely had enough memory and refit requires more. Worst case results in OOM, but this lowers chance of failure.
        model_full._user_params_aux["max_memory_usage_ratio"]=model.params_aux["max_memory_usage_ratio"]*1.15
        # TODO: Do it for all models in the level at once to avoid repeated processing of data?
        base_model_names=_self.get_base_model_names(model_name)
        # FIXME: Logs for inference speed (1 row) are incorrect because
        #  parents are non-refit models in this sequence and later correct after logging.
        #  Avoiding fix at present to minimize hacks in the code.
        #  Return to this later when Trainer controls all stacking logic to map correct parent.
        models_trained=_self.stack_new_level_core(
            X=X,y=y,X_val=X_val,y_val=y_val,X_unlabeled=X_unlabeled,models=[model_full],
            base_model_names=base_model_names,level=level,stack_name=REFIT_FULL_NAME,
            hyperparameter_tune_kwargs=None,feature_prune=False,k_fold=0,
            n_repeats=1,ensemble_type=type(model),refit_full=True,**kwargs,)
        if len(models_trained)==0:
            reuse_first_fold=True
            logger.log(30,f"WARNING: Refit training failure detected for '{model_name}'... "
                          f"Falling back to using first fold to avoid downstream exception."
                          f"\n\tThis is likely due to an out-of-memory error or other memory related issue. "
                          f"\n\tPlease create a GitHub issue if this was triggered from a non-memory related problem.",)
            if not model.params.get("save_bag_folds",True):
                raise AssertionError(f"Cannot avoid training failure during refit for '{model_name}' by falling back to "
                                     f"copying the first fold because it does not exist! (save_bag_folds=False)"
                                     f"\n\tPlease specify `save_bag_folds=True` in the `.fit` call to avoid this exception.")

    if reuse_first_fold:
        # Perform fallback black-box refit logic that doesn't retrain.
        model_full=model.convert_to_refit_full_via_copy()
        # FIXME: validation time not correct for infer 1 batch time, needed to hack _is_refit=True to fix
        logger.log(20,f"Fitting model: {model_full.name} | Skipping fit via cloning parent ...")
        _self._add_model(model_full,stack_name=REFIT_FULL_NAME,level=level,_is_refit=True)
        _self.save_model(model_full)
        models_trained = [model_full.name]

    assert len(models_trained) == 1
    model_name = models_trained[0]

    return original_model_name, model_name, _self.get_model_attribute(model=model_name, attribute="path"), _self.get_model_attribute(model=model_name, attribute="type"), reuse_first_fold

def _remote_predict(*, _self, model_name, X, model_pred_proba_dict, record_pred_time, as_not_bagged) -> tuple[str, pd.DataFrame] | tuple[str, tuple[pd.DataFrame, float]]:
    from autogluon.common.utils.log_utils import reset_logger_for_remote_call
    reset_logger_for_remote_call(verbosity=_self.verbosity)

    if record_pred_time:
        time_start = time.time()

    model = _self.load_model(model_name=model_name)


    # This needed as for these models, we already need one GPU to load the model and only need one GPU to run the model.
    # Hence, we can just not do remote predictions and stick to the below.
    if as_not_bagged:
        pred_func = model.predict_proba
    else:
        pred_func = model.parallel_remote_predict_proba

    if isinstance(model, StackerEnsembleModel):
        preprocess_kwargs = dict(infer=False, model_pred_proba_dict=model_pred_proba_dict)
        predictions = pred_func(X, **preprocess_kwargs)
    else:
        predictions = pred_func(X)

    if record_pred_time:
        time_end = time.time()
        pred_time = time_end - time_start

        return model_name, (predictions, pred_time)

    return model_name, predictions<|MERGE_RESOLUTION|>--- conflicted
+++ resolved
@@ -2904,7 +2904,6 @@
             time_limit_model_split = time_limit / len(models)
         else:
             time_limit_model_split = time_limit
-<<<<<<< HEAD
 
         fit_models_parallel = os.environ.get("AG_DISTRIBUTED_FIT_MODELS_PARALLEL", "False") == "True"
         if kwargs["stack_name"] != "core":
@@ -2914,31 +2913,14 @@
 
         if not fit_models_parallel:
             for i, model in enumerate(models):
+                if self._callback_early_stop:
+                    return models_valid
                 if isinstance(model, str):
                     model = self.load_model(model)
                 elif self.low_memory:
                     model = copy.deepcopy(model)
                 if hyperparameter_tune_kwargs is not None and isinstance(hyperparameter_tune_kwargs, dict):
                     hyperparameter_tune_kwargs_model = hyperparameter_tune_kwargs.get(model.name, None)
-=======
-        for i, model in enumerate(models):
-            if self._callback_early_stop:
-                return models_valid
-            if isinstance(model, str):
-                model = self.load_model(model)
-            elif self.low_memory:
-                model = copy.deepcopy(model)
-            if hyperparameter_tune_kwargs is not None and isinstance(hyperparameter_tune_kwargs, dict):
-                hyperparameter_tune_kwargs_model = hyperparameter_tune_kwargs.get(model.name, None)
-            else:
-                hyperparameter_tune_kwargs_model = None
-            # TODO: Only update scores when finished, only update model as part of final models if finished!
-            if time_split:
-                time_left = time_limit_model_split
-            else:
-                if time_limit is None:
-                    time_left = None
->>>>>>> 93cbabe4
                 else:
                     hyperparameter_tune_kwargs_model = None
                 # TODO: Only update scores when finished, only update model as part of final models if finished!
@@ -2951,12 +2933,17 @@
                         time_start_model = time.time()
                         time_left = time_limit - (time_start_model - time_start)
                 model_name_trained_lst = self._train_single_full(
-                    X, y, model, time_limit=time_left, hyperparameter_tune_kwargs=hyperparameter_tune_kwargs_model,
-                    **kwargs)
+                    X, y, model, time_limit=time_left, hyperparameter_tune_kwargs=hyperparameter_tune_kwargs_model, **kwargs
+                )
                 if self.low_memory:
                     del model
                 models_valid += model_name_trained_lst
             return models_valid
+
+
+        # FIXME: call back not supported
+        # if self._callback_early_stop:
+        #     return models_valid
 
         import ray
 
